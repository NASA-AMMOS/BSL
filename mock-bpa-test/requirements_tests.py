from _test_util import _TestCase, _TestSet
from _test_util import * 

# Test Cases specified by the Requirements Document
class _RequirementsCases(_TestSet):
    def __init__(self): 
        super().__init__()

        # BSL_2
        # Deterministic Processing Order
        # The purpose of this test case is to verify that BSL shall impose a deterministic processing order for all security blocks.
        self.cases["BSL_2"] = (_TestCase(
            # A bundle with BIB and BCB both targeting the **payload** block, policy to accept both the blocks
            input_data = [
                [7, 0, 0, [2, [1, 2]], [2, [2, 1]], [2, [2, 1]], [0, 40], 1000000], 
                [1, 1, 0, 0, bytes.fromhex('3a09c1e63fe23a7f66a59c7303837241e070b02619fc59c5214a22f08cd70795e73e9a')], 
                [11, 2, 0, 0, bytes.fromhex('8101010182028202018282010782034200008181820158403bdc69b3a34a2b5d3a8554368bd1e808f606219d2a10a846eae3886ae4ecc83c4ee550fdfb1cc636b904e2f1a73e303dcd4b6ccece003e95e8164dcc89a156e1')], 
                [12, 3, 1, 0, bytes.fromhex('8101020182028202018482014c5477656c76653132313231328202018203581869c411276fecddc4780df42c8a2af89296fabf34d7fae7008204008181820150efa4b5ac0108e3816c5606479801bc04')]
            ],
            # A bundle with just the **payload** block
            expected_output = [
                [7, 0, 0, [2, [1, 2]], [2, [2, 1]], [2, [2, 1]], [0, 40], 1000000], 
                [1, 1, 0, 0, bytes.fromhex('526561647920746F2067656E657261746520612033322D62797465207061796C6F6164')]
            ],
            # policy to accept both the blocks
            policy_config = BIB_AND_BCB_ACCEPTOR,
            is_implemented = True,
            expect_success = True,
            input_data_format = "BUNDLEARRAY",
            expected_output_format = "BUNDLEARRAY"
        ))


        # BSL_3
        # Security Block Inclusion
        # The purpose of this test case is to verify that the BSL shall construct security blocks for inclusion in a bundle.
        self.cases["BSL_3"] = (_TestCase(
            # A bundle with just the **payload** block
            input_data = [
                [7, 0, 0, [2, [1, 2]], [2, [2, 1]], [2, [2, 1]], [0, 40], 1000000], 
                [1, 1, 0, 0, bytes.fromhex('526561647920746F2067656E657261746520612033322D62797465207061796C6F6164')]
            ],
            # Bundle with additional BIB
            expected_output = [
                [7, 0, 0, [2, [1, 2]], [2, [2, 1]], [2, [2, 1]], [0, 40], 1000000], 
                [11, 2, 0, 0, bytes.fromhex('8101010182028202018282010782034200008181820158403bdc69b3a34a2b5d3a8554368bd1e808f606219d2a10a846eae3886ae4ecc83c4ee550fdfb1cc636b904e2f1a73e303dcd4b6ccece003e95e8164dcc89a156e1')],
                [1, 1, 0, 0, bytes.fromhex('526561647920746F2067656E657261746520612033322D62797465207061796C6F6164')]
            ],
            # Policy to add a BIB
            policy_config = BIB_SOURCE,
            is_implemented = True,
			expect_success = True,
			input_data_format = "BUNDLEARRAY",
            expected_output_format = "BUNDLEARRAY"
        ))

        # BSL_7
        # Removing Security Operations
        # The purpose of this test case is to verify that the BSL can remove security operations from a bundle.
        self.cases["BSL_7"] = (_TestCase(
            # A bundle with a BIB targeting the **payload** block
            input_data = [
                [7, 0, 0, [2, [1, 2]], [2, [2, 1]], [2, [2, 1]], [0, 40], 1000000], 
                [11, 2, 0, 0, bytes.fromhex('8101010182028202018282010782034200008181820158403bdc69b3a34a2b5d3a8554368bd1e808f606219d2a10a846eae3886ae4ecc83c4ee550fdfb1cc636b904e2f1a73e303dcd4b6ccece003e95e8164dcc89a156e1')],
                [1, 1, 0, 0, bytes.fromhex('526561647920746F2067656E657261746520612033322D62797465207061796C6F6164')]
            ],
            # A bundle with just the **payload** block
            expected_output = [
                [7, 0, 0, [2, [1, 2]], [2, [2, 1]], [2, [2, 1]], [0, 40], 1000000], 
                [1, 1, 0, 0, bytes.fromhex('526561647920746F2067656E657261746520612033322D62797465207061796C6F6164')]
            ],
            # Policy to accept that BIB
            policy_config = BIB_ACCEPTOR,
            is_implemented = True,
			expect_success = True,
			input_data_format = "BUNDLEARRAY",
            expected_output_format = "BUNDLEARRAY"
        ))

        # BSL_12
        # Encode BTSD
        # The purpose of this test case is to verify that the BSL can encode the BTSD produced for a security block in compliance with RFC 9172 encodings. 
        self.cases["BSL_12"] = (_TestCase(
            # A bundle with just the primary block
            input_data = [
                [7, 0, 0, [2, [1, 2]], [2, [2, 1]], [2, [2, 1]], [0, 40], 1000000], 
                [1, 1, 0, 0, bytes.fromhex('526561647920746F2067656E657261746520612033322D62797465207061796C6F6164')]
            ],
            # Bundle with additional BIB
            expected_output = [
                [7, 0, 0, [2, [1, 2]], [2, [2, 1]], [2, [2, 1]], [0, 40], 1000000], 
                [11, 2, 0, 0, bytes.fromhex('8101010182028202018282010782034200008181820158403bdc69b3a34a2b5d3a8554368bd1e808f606219d2a10a846eae3886ae4ecc83c4ee550fdfb1cc636b904e2f1a73e303dcd4b6ccece003e95e8164dcc89a156e1')],
                [1, 1, 0, 0, bytes.fromhex('526561647920746F2067656E657261746520612033322D62797465207061796C6F6164')]
            ],
            # Policy to add a BIB
            policy_config = BIB_SOURCE,
            is_implemented = True,
			expect_success = True,
			input_data_format = "BUNDLEARRAY",
            expected_output_format = "BUNDLEARRAY"
        ))

        # BSL_13
        # Decode BTSD
        # The purpose of this test case is to verify that the BSL can decode the BTSD of an RFC 9172 encoded security block.
        self.cases["BSL_13"] = (_TestCase(
            # A bundle with a BIB targeting the primary block
            input_data = [
                [7, 0, 0, [2, [1, 2]], [2, [2, 1]], [2, [2, 1]], [0, 40], 1000000], 
                [11, 2, 0, 0, bytes.fromhex('8100010182028202018282010782034200008181820158405d9bdd1e2f043cf971588111f2fe1b847666cfacb7fb403c2468ef92a8ec93df80b41620df5bc639d0c355e1cce6217e17d3b8c5560edc14aba3d005196b046e')],
                [1, 1, 0, 0, bytes.fromhex('526561647920746F2067656E657261746520612033322D62797465207061796C6F6164')], 
            ],
            # Identical bundle output
            expected_output = [
                [7, 0, 0, [2, [1, 2]], [2, [2, 1]], [2, [2, 1]], [0, 40], 1000000], 
                [11, 2, 0, 0, bytes.fromhex('8100010182028202018282010782034200008181820158405d9bdd1e2f043cf971588111f2fe1b847666cfacb7fb403c2468ef92a8ec93df80b41620df5bc639d0c355e1cce6217e17d3b8c5560edc14aba3d005196b046e')],
                [1, 1, 0, 0, bytes.fromhex('526561647920746F2067656E657261746520612033322D62797465207061796C6F6164')]
            ],
            # policy to verify that BIB
            policy_config = BIB_VERIFIER,
            is_implemented = True,
			expect_success = True,
			input_data_format = "BUNDLEARRAY",
            expected_output_format = "BUNDLEARRAY"
        ))

        # BSL_14
        # Node Security Role
        # The purpose of this test case is to verify that the BSL shall determine what security role (if any) the local node shall have for a given security operation.
        #
        # Input:
        #       Four bundles each with a BIB targeting the primary block, policy for each option of:
        #       1. Don't care
        #       2. Source a new BIB
        #       3. Verify a BIB
        #       4. Accept a BIB
        # Output:
        #       Four bundles corresponding with:
        #       1. Identical output
        #       2. Additional BIB
        #       3. Identical output with log showing verification
        #       4. Remove BIB
        #
        # Bundle Primary EIDs:
        #           src     dest
        #       1.  [5.1,   6.1]
        #       2.  [2.1,   5.1]
        #       3.  [3.1,   5.1]
        #       4.  [4.1,   5.1]
        # 
        # Can use ONE policy config and "filters" 
        # (e.g. source role, BIB policyrule filter should be role src for src_eid=2.1, role ver for 3.1, etc.)
        self.cases["BSL_14a"] = (_TestCase(
            input_data = [
                [7, 0, 0, [2, [6, 1]], [2, [5, 1]], [2, [2, 1]], [0, 40], 1000000], 
                [11, 2, 0, 0, '8100010182028202018282010782034200008181820158405d9bdd1e2f043cf971588111f2fe1b847666cfacb7fb403c2468ef92a8ec93df80b41620df5bc639d0c355e1cce6217e17d3b8c5560edc14aba3d005196b046e'],
                [1, 1, 0, 0, '526561647920746F2067656E657261746520612033322D62797465207061796C6F6164']
            ],
            # 
            expected_output = [
                [7, 0, 0, [2, [6, 1]], [2, [5, 1]], [2, [2, 1]], [0, 40], 1000000], 
                [11, 2, 0, 0, '8100010182028202018282010782034200008181820158405d9bdd1e2f043cf971588111f2fe1b847666cfacb7fb403c2468ef92a8ec93df80b41620df5bc639d0c355e1cce6217e17d3b8c5560edc14aba3d005196b046e'],
                [1, 1, 0, 0, '526561647920746F2067656E657261746520612033322D62797465207061796C6F6164']
            ],
            # 
            policy_config = POLICY_UNDEFINED,
            is_implemented = True,
			expect_success = True,
			input_data_format = "BUNDLEARRAY",
            expected_output_format = "BUNDLEARRAY"
        ))
        self.cases["BSL_14b"] = (_TestCase(
            input_data = [
                [7, 0, 0, [2, [5, 1]], [2, [2, 1]], [2, [2, 1]], [0, 40], 1000000], 
                [11, 2, 0, 0, '8100010182028202018282010782034200008181820158405d9bdd1e2f043cf971588111f2fe1b847666cfacb7fb403c2468ef92a8ec93df80b41620df5bc639d0c355e1cce6217e17d3b8c5560edc14aba3d005196b046e'],
                [1, 1, 0, 0, '526561647920746F2067656E657261746520612033322D62797465207061796C6F6164'] 
            ],
            # 
            expected_output = [
                [7, 0, 0, [2, [5, 1]], [2, [2, 1]], [2, [2, 1]], [0, 40], 1000000], 
                [11, 2, 0, 0, '8100010182028202018282010782034200008181820158405d9bdd1e2f043cf971588111f2fe1b847666cfacb7fb403c2468ef92a8ec93df80b41620df5bc639d0c355e1cce6217e17d3b8c5560edc14aba3d005196b046e'],
                [11, 3, 0, 0, '810101018202820201828201078203008181820158403bdc69b3a34a2b5d3a8554368bd1e808f606219d2a10a846eae3886ae4ecc83c4ee550fdfb1cc636b904e2f1a73e303dcd4b6ccece003e95e8164dcc89a156e1'],
                [1, 1, 0, 0, '526561647920746F2067656E657261746520612033322D62797465207061796C6F6164']
            ],
            # 
            policy_config = BIB_SOURCE,
            is_implemented = True,
			expect_success = True,
			input_data_format = "BUNDLEARRAY",
            expected_output_format = "BUNDLEARRAY"
        ))
        # 14c) need logs to show verification
        self.cases["BSL_14c"] = (_TestCase(
            input_data = [
                [7, 0, 0, [2, [5, 1]], [2, [3, 1]], [2, [2, 1]], [0, 40], 1000000], 
                [11, 2, 0, 0, '8100010182028202018282010782034200008181820158405d9bdd1e2f043cf971588111f2fe1b847666cfacb7fb403c2468ef92a8ec93df80b41620df5bc639d0c355e1cce6217e17d3b8c5560edc14aba3d005196b046e'],
                [1, 1, 0, 0, '526561647920746F2067656E657261746520612033322D62797465207061796C6F6164']
            ],
            # 
            expected_output = [
                [7, 0, 0, [2, [5, 1]], [2, [3, 1]], [2, [2, 1]], [0, 40], 1000000],  
                [11, 2, 0, 0, '8100010182028202018282010782034200008181820158405d9bdd1e2f043cf971588111f2fe1b847666cfacb7fb403c2468ef92a8ec93df80b41620df5bc639d0c355e1cce6217e17d3b8c5560edc14aba3d005196b046e'],
                [1, 1, 0, 0, '526561647920746F2067656E657261746520612033322D62797465207061796C6F6164']
            ],
            # 
            policy_config = BIB_VERIFIER,
            is_implemented = True,
			expect_success = True,
			input_data_format = "BUNDLEARRAY",
            expected_output_format = "BUNDLEARRAY"
        ))
        self.cases["BSL_14d"] = (_TestCase(
            input_data = [
                [7, 0, 0, [2, [5, 1]], [2, [4, 1]], [2, [2, 1]], [0, 40], 1000000], 
                [11, 2, 0, 0, bytes.fromhex('8100010182028202018282010782034200008181820158405d9bdd1e2f043cf971588111f2fe1b847666cfacb7fb403c2468ef92a8ec93df80b41620df5bc639d0c355e1cce6217e17d3b8c5560edc14aba3d005196b046e')],
                [1, 1, 0, 0, bytes.fromhex('526561647920746F2067656E657261746520612033322D62797465207061796C6F6164')]
            ],
            # 
            expected_output = [
                [7, 0, 0, [2, [5, 1]], [2, [4, 1]], [2, [2, 1]], [0, 40], 1000000], 
                [1, 1, 0, 0, bytes.fromhex('526561647920746F2067656E657261746520612033322D62797465207061796C6F6164')]
            ],
            # 
            policy_config = BIB_ACCEPTOR,
            is_implemented = True,
			expect_success = True,
			input_data_format = "BUNDLEARRAY",
            expected_output_format = "BUNDLEARRAY"
        ))

        # BSL_17
        # BPA Deleting Block
        # The purpose of this test case is to verify that the BSL can request that a BPA delete a security target block when required by policy.
        #
        # Verify that the BSL can request that a BPA delete a security target block when required by policy. 
        self.cases["BSL_17"] = (_TestCase(
            # Bundle with a BIB targeting extension block with private use type
            # TODO what is meant by private use type?
            input_data = [
                [7, 0, 0, [2, [1, 2]], [2, [2, 1]], [2, [2, 1]], [0, 40], 1000000], 
                [7, 2, 0, 0, bytes.fromhex('19012C')], # 2 byte, 012c
                [11, 3, 0, 0, bytes.fromhex('810201018202820300828201058203008181820158203ED614C0D97F49B3633627779AA18A338D212BF3C92B97759D9739CD50725596')],
                [1, 1, 0, 0, bytes.fromhex('526561647920746F2067656E657261746520612033322D62797465207061796C6F6164')]
            ],
            # No output because it was deleted, logs to indicate deletion.
            expected_output = (NO_OUTPUT, DELETION),
            # policy to verify the BIB and delete target if failed.
            policy_config = BIB_VERIFIER,
            is_implemented = False,
			expect_success = True,
			input_data_format = "BUNDLEARRAY",
            expected_output_format = "NONE"
        ))

        # BSL_19
        # BPA Deleting Bundle
        # The purpose of this test case is verify that the BSL can request that the BPA delete a bundle when required by policy.
        #
        # 19) need logs to show deletion
        self.cases["BSL_19"] = (_TestCase(
            # Bundle with a BIB targeting primary block
            input_data = [
                [7, 0, 0, [2, [1, 2]], [2, [2, 1]], [2, [2, 1]], [0, 40], 1000000], 
                [11, 2, 0, 0, '8100010182028202018282010782034200008181820158405d9bdd1e2f043cf971588111f2fe1b847666cfacb7fb403c2468ef92a8ec93df80b41620df5bc639d0c355e1cce6217e17d3b8c5560edc14aba3d005196b046e'],
                [1, 1, 0, 0, '526561647920746F2067656E657261746520612033322D62797465207061796C6F6164']
            ],
            # No output because it was deleted, logs to indicate deletion.
            expected_output = (NO_OUTPUT, DELETION),
            # policy to verify the BIB and delete bundle if failed.
            policy_config = BIB_VERIFIER,
            is_implemented = False,
			expect_success = True,
			input_data_format = "BUNDLEARRAY",
            expected_output_format = "NONE"
        ))

<<<<<<< HEAD
        # BSL_23
        # RFC Compliant Cryptographs
        # The purpose of this test case is to verify that the BSL can alter the contents of non-security blocks to incorporate cryptographic outputs in accordance with RFC 9173.
        #
=======
        # BSL_23a
>>>>>>> 9b0cc717
        # The BIB and BCB test vectors from RFC 9173 demonstrate altering security blocks.
        # The test takes the bundle provided by the unit test (content from RFC 9173) and confirms that after
        # the security operation has been applied, the bundle's blocks match the output described in the test vector.
        self.cases["BSL_23a"] = (_TestCase(
            input_data = [
                [7, 0, 0, [2, [5, 1]], [2, [4, 1]], [2, [2, 1]], [0, 40], 1000000], 
                [11, 3, 0, 0,  bytes.fromhex('')],
                [12, 2, 0, 0,  bytes.fromhex('')],
                [1, 1, 0, 0, bytes.fromhex('526561647920746F2067656E657261746520612033322D62797465207061796C6F6164')]
            ],
            expected_output = [

            ],
            policy_config = BIB_AND_BCB_SOURCE,
            is_implemented = False,
			expect_success = True,
			input_data_format = "BUNDLEARRAY",
            expected_output_format = "BUNDLEARRAY"
        ))


        # BSL_24
        # Security Block Result Fields
        # The purpose of this test case is to verify that the BSL can place cryptographic material in security block security result fields in accordance with RFC 9172 and RFC 9173.
        self.cases["BSL_24"] = (_TestCase(
            # CBOR provided in RFC 9173 Appendix A1 https://www.rfc-editor.org/rfc/rfc9173.html#appendix-A.1.1.3
            input_data = [
                [7, 0, 0, [2, [1, 2]], [2, [2, 1]], [2, [2, 1]], [0, 40], 1000000], 
                [1, 1, 0, 0, bytes.fromhex('526561647920746F2067656E657261746520612033322D62797465207061796C6F6164')], 
            ],
            # Test that following the given BIB operation from Appendix A, the encoded bundle equals the final bundle 
            # in the test vector Appendix A.1.4. This shows the cryptographic results were encoded correctly.
            expected_output = [
                [7, 0, 0, [2, [1, 2]], [2, [2, 1]], [2, [2, 1]], [0, 40], 1000000], 
                [11, 2, 0, 0, bytes.fromhex('8101010182028202018282010782034200008181820158403bdc69b3a34a2b5d3a8554368bd1e808f606219d2a10a846eae3886ae4ecc83c4ee550fdfb1cc636b904e2f1a73e303dcd4b6ccece003e95e8164dcc89a156e1')],
                [1, 1, 0, 0, bytes.fromhex('526561647920746F2067656E657261746520612033322D62797465207061796C6F6164')],
            ],
            # 
            policy_config = BIB_SOURCE,
            is_implemented = False,
			expect_success = True,
			input_data_format = "BUNDLEARRAY",
            expected_output_format = "BUNDLEARRAY"
        ))

        # BSL_26
        # Retrieving Key Parameters
        # The purpose of this test case is verify that the BSL can retrieve key-related parameters required by key-based security contexts.
        self.cases["BSL_26"] = (_TestCase(
            # CBOR provided in RFC 9173 Appendix A1 https://www.rfc-editor.org/rfc/rfc9173.html#appendix-A.1.1.3
            input_data = [
                [7, 0, 0, [2, [1, 2]], [2, [2, 1]], [2, [2, 1]], [0, 40], 1000000], 
                [1, 1, 0, 0, bytes.fromhex('526561647920746F2067656E657261746520612033322D62797465207061796C6F6164')], 
            ],
            # Satisfied by validation for SSF-4-0, as performing the security operations must assemble key material.
            # TODO ???
            expected_output = [
                [7, 0, 0, [2, [1, 2]], [2, [2, 1]], [2, [2, 1]], [0, 40], 1000000], 
                [11, 2, 0, 0, bytes.fromhex('8101010182028202018282010782034200008181820158403bdc69b3a34a2b5d3a8554368bd1e808f606219d2a10a846eae3886ae4ecc83c4ee550fdfb1cc636b904e2f1a73e303dcd4b6ccece003e95e8164dcc89a156e1')],
                [1, 1, 0, 0, bytes.fromhex('526561647920746F2067656E657261746520612033322D62797465207061796C6F6164')],
            ],
            # 
            policy_config = POLICY_UNDEFINED,
            is_implemented = False, 
            expect_success = True,
            input_data_format = "BUNDLEARRAY",
            expected_output_format = "BUNDLEARRAY"
        ))

        # BSL_27
        # Supporting Security Contents
        # The purpose of this test case is to verify that the BSL can support the security contexts identified in RFC 9173.
        #
        # 2 tests: 
        #       CBOR provided in RFC 9173 Appendix A1 https://www.rfc-editor.org/rfc/rfc9173.html#appendix-A.1.1.3 (for BIB). 
        #       Second input is CBOR provided in Appendix A2 for BCB https://www.rfc-editor.org/rfc/rfc9173.html#appendix-A.2
        # Test that for both BIB-protected and BCB-protected Bundle, the expected results match the final result. 
        # This shows that they implement the security context of RFC9173 in Appendix A1 and A2.
        self.cases["BSL_27a"] = (_TestCase(
            # 
            input_data = [
                [7, 0, 0, [2, [1, 2]], [2, [2, 1]], [2, [2, 1]], [0, 40], 1000000], 
                [1, 1, 0, 0, bytes.fromhex('526561647920746F2067656E657261746520612033322D62797465207061796C6F6164')], 
            ],
            expected_output = [
                [7, 0, 0, [2, [1, 2]], [2, [2, 1]], [2, [2, 1]], [0, 40], 1000000], 
                [11, 2, 0, 0, bytes.fromhex('8101010182028202018282010782034200008181820158403bdc69b3a34a2b5d3a8554368bd1e808f606219d2a10a846eae3886ae4ecc83c4ee550fdfb1cc636b904e2f1a73e303dcd4b6ccece003e95e8164dcc89a156e1')],
                [1, 1, 0, 0, bytes.fromhex('526561647920746F2067656E657261746520612033322D62797465207061796C6F6164')],
            ],
            policy_config = BIB_SOURCE,
            is_implemented = True,
			expect_success = True,
			input_data_format = "BUNDLEARRAY",
            expected_output_format = "BUNDLEARRAY"
        ))
        self.cases["BSL_27b"] = (_TestCase(
            input_data = [
                [7, 0, 0, [2, [1, 2]], [2, [2, 1]], [2, [2, 1]], [0, 40], 1000000],
                [1, 1, 0, 0, bytes.fromhex('526561647920746f2067656e657261746520612033322d62797465207061796c6f6164')]
            ],
            expected_output = [
                [7, 0, 0, [2, [1, 2]], [2, [2, 1]], [2, [2, 1]], [0, 40], 1000000],
                [12, 2, 1, 0, bytes.fromhex('8101020182028202018482014c5477656c76653132313231328202018203581869c411276fecddc4780df42c8a2af89296fabf34d7fae7008204008181820150efa4b5ac0108e3816c5606479801bc04')],
                [1, 1, 0, 0, bytes.fromhex('3a09c1e63fe23a7f66a59c7303837241e070b02619fc59c5214a22f08cd70795e73e9a')]
            ],
            policy_config = BCB_SOURCE,
            is_implemented = True,
			expect_success = True,
			input_data_format = "BUNDLEARRAY",
            expected_output_format = "BUNDLEARRAY"
        ))

        # BSL_28
<<<<<<< HEAD
        # Supporting BCB AES GCM
        # The purpose of this test case is to verify that the BSL can support the use of the BCB-AES-GCM default security context [RFC 9173] for BCB-confidentiality security operations.
=======
        # TODO 
>>>>>>> 9b0cc717
        self.cases["BSL_28"] = (_TestCase(
            # Input is CBOR provided in Appendix A2 for BCB https://www.rfc-editor.org/rfc/rfc9173.html#appendix-A.2
            input_data = [

            ],
            # This is the first half of the validation for SSF-4-0
            expected_output = [

            ],
            # 
            policy_config = POLICY_UNDEFINED,
            is_implemented = False,
			expect_success = True,
			input_data_format = "BUNDLEARRAY",
            expected_output_format = "BUNDLEARRAY"
        ))

        # BSL_29
<<<<<<< HEAD
        # Supporting BIB HMAC SHA
        # The purpose of this test case is to verify that the BSL can support the use of the BIB-HMAC-SHA default security context [RFC 9173] for bib-integrity security operations.
=======
        # TODO
>>>>>>> 9b0cc717
        self.cases["BSL_29"] = (_TestCase(
            # CBOR provided in RFC 9173 Appendix A1 https://www.rfc-editor.org/rfc/rfc9173.html#appendix-A.1.1.3 (for BIB)
            input_data = [

            ],
            # This is the second half of the validation for SSF-4-0
            expected_output = [

            ],
            # 
            policy_config = POLICY_UNDEFINED,
            is_implemented = False,
			expect_success = True,
			input_data_format = "BUNDLEARRAY",
            expected_output_format = "BUNDLEARRAY"
        ))

        # BSL_33
        # Reason Code 8
        # The purpose of this test case is to verify that the BSL has the ability to inform the BPA that a block is unintelligible using Reason Code 8 as defined in RFC 9171.
        self.cases["BSL_33"] = (_TestCase(
            # Using the Bundle from RFC 9173 Appendix A1.4, change the bytes of the BIB header to be be all zeros (thus not a valid CBOR array).
            # Header: 850b020000 -> 0000000000
            input_data =    '9f88070000820282010282028202018202820201820018281a000f4240000000000058568101010182028202018282010782030081818' \
                            '20158403bdc69b3a34a2b5d3a8554368bd1e808f606219d2a10a846eae3886ae4ecc83c4ee550fdfb1cc636b904e2f1a73e303dcd4b6c' \
                            'cece003e95e8164dcc89a156e185010100005823526561647920746f2067656e657261746520612033322d62797465207061796c6f6164ff',
            # Confirm that the operations fails and returns a Reason Code 8.
            expected_output = (FAILURE_CODE, 8),
            # Execute as a BIB acceptor.
            policy_config = BIB_VERIFIER,
            is_implemented = False,
			expect_success = False,
			input_data_format = "HEX",
            expected_output_format = "ERR"
        ))

        # BSL_37
        # Interface Failure
        # The purpose of this test case is verify that the BSL can report on the failure of any interface to perform a requested operation.
        #
        # 37) need logs to show error
        self.cases["BSL_37"] = (_TestCase(
            # Using the Bundle from RFC 9173 Appendix A1.4, change the the block ID of the payload to number 99
            input_data = [
                [7, 0, 0, [2, [1, 2]], [2, [2, 1]], [2, [2, 1]], [0, 40], 1000000], 
                # assuming "block id" here means block num; if block type was 99, it would be invalid bundle (no payload)
                [1, 99, 0, 0, bytes.fromhex('526561647920746F2067656E657261746520612033322D62797465207061796C6F6164')], 
                [11, 2, 0, 0, bytes.fromhex('8101010182028202018282010782034200008181820158403bdc69b3a34a2b5d3a8554368bd1e808f606219d2a10a846eae3886ae4ecc83c4ee550fdfb1cc636b904e2f1a73e303dcd4b6ccece003e95e8164dcc89a156e1')]
            ],
            # Ensure that the host interface returns an error code (since the block does not exist). Confirm that a log indicating this error is created.
            expected_output = (FAILURE_CODE, 0), # doesn't specify an error code
            policy_config = BIB_VERIFIER,
            is_implemented = False,
			expect_success = False,
			input_data_format = "BUNDLEARRAY",
            expected_output_format = "ERR"
        ))

        # BSL_38
        # Processing Error
        # The purpose of this test case is to verify that the BSL can cease processing related security operations when there is a processing error associated with those operations.
        #
        # 38) need logs to show new further sec option processed
        self.cases["BSL_38"] = (_TestCase(
            # Using the bundle created from RFC 9173 Appendix A.2.4. Change the first 10 bytes of the encrypted payload (BTSD of block 1) to be all zeroes. 
            # This will cause decryption to fail.
            input_data = [
                [7, 0, 0, [2, [1, 2]], [2, [2, 1]], [2, [2, 1]], [0, 40], 1000000],
                [12, 2, 1, 0, bytes.fromhex('8101020182028202018482014c5477656c76653132313231328202018203581869c411276fecddc4780df42c8a2af89296fabf34d7fae7008204008181820150efa4b5ac0108e3816c5606479801bc04')],            
                [1, 1, 0, 0, bytes.fromhex('000000000000000000009c7303837241e070b02619fc59c5214a22f08cd70795e73e9a')]
            ],
            # The security operation will return an error code indicating failure. Additionally, using the telemetry counters and logs, 
            # confirm that no further security operation processing was taken (specifically, no BIB operations should be seen).
            expected_output = (FAILURE_CODE, 0), # doesn't specify an error code
            # 
            policy_config = BCB_ACCEPTOR,
            is_implemented = False,
			expect_success = False,
			input_data_format = "BUNDLEARRAY",
            expected_output_format = "ERR"
        ))

        # BSL_43
<<<<<<< HEAD
        # Query Existing Block Types
        # The purpose of this test case is to verify that the BSL can use a BPA interface to query what block types exist in a bundle.
=======
        #TODO should this be  a unit test?
>>>>>>> 9b0cc717
        self.cases["BSL_43"] = (_TestCase(
            # Create a bundle using the vector in RFC9173 Appendix A1.4. 
            # Then the BSL will use the BPA host interface to show that there is a primary, payload, and BIB block present.
            input_data = [
                [7, 0, 0, [2, [1, 2]], [2, [2, 1]], [2, [2, 1]], [0, 40], 1000000], 
                [11, 2, 0, 0, bytes.fromhex('8101010182028202018282010782034200008181820158403bdc69b3a34a2b5d3a8554368bd1e808f606219d2a10a846eae3886ae4ecc83c4ee550fdfb1cc636b904e2f1a73e303dcd4b6ccece003e95e8164dcc89a156e1')],
                [1, 1, 0, 0, bytes.fromhex('526561647920746F2067656E657261746520612033322D62797465207061796C6F6164')]
            ],
            # Result asserts there are three blocks present, each with the expected type.
            # TODO ?
            expected_output = [],
            policy_config = POLICY_UNDEFINED,
            is_implemented = False,
			expect_success = True,
			input_data_format = "BUNDLEARRAY",
            expected_output_format = "BUNDLEARRAY"
        ))

        # BSL_44
<<<<<<< HEAD
        # Query Block Numbers
        # The purpose of this test case is to verify that the BSL can use a BPA interface to query what block numbers are present in a bundle.
=======
        # TODO should this be  a unit test?
>>>>>>> 9b0cc717
        self.cases["BSL_44"] = (_TestCase(
            # Create a bundle using the vector in RFC9173 Appendix A1.4. Then the BSL will use the BPA host interface to show that there is block 0, 1, and 2 present.
            input_data = [],
            # Test code asserts there are three blocks present, each with the expected id.
            # TODO ?
            expected_output = [],
            policy_config = POLICY_UNDEFINED,
            is_implemented = False,
			expect_success = True,
			input_data_format = "BUNDLEARRAY",
            expected_output_format = "BUNDLEARRAY"
        ))

        # BSL_45
<<<<<<< HEAD
        # Request BPA Block Contents
        # The purpose of this test case is to verify that the BSL can use a BPA interface to request, from the BPA, block contents associated with a specific block.
=======
        # TODO is my interpretation of this language correct?
>>>>>>> 9b0cc717
        self.cases["BSL_45"] = (_TestCase(
            # Create a bundle using the vector in RFC9173 Appendix A1.4. Then the BSL will use the BPA to retrieve the block header fields and BTSD.
            input_data = [
                [7, 0, 0, [2, [1, 2]], [2, [2, 1]], [2, [2, 1]], [0, 40], 1000000], 
                [11, 2, 0, 0, bytes.fromhex('8101010182028202018282010782034200008181820158403bdc69b3a34a2b5d3a8554368bd1e808f606219d2a10a846eae3886ae4ecc83c4ee550fdfb1cc636b904e2f1a73e303dcd4b6ccece003e95e8164dcc89a156e1')],
                [1, 1, 0, 0, bytes.fromhex('526561647920746F2067656E657261746520612033322D62797465207061796C6F6164')]
            ],
            # Confirm the resultant bundle after performing the BIB operation in Appendix A1 results in the bundle in Appendix 1.4.
            # This shows the BSL retrieving information from other blocks.
            expected_output = [
                [7, 0, 0, [2, [1, 2]], [2, [2, 1]], [2, [2, 1]], [0, 40], 1000000], 
                [11, 2, 0, 0, bytes.fromhex('8101010182028202018282010782034200008181820158403bdc69b3a34a2b5d3a8554368bd1e808f606219d2a10a846eae3886ae4ecc83c4ee550fdfb1cc636b904e2f1a73e303dcd4b6ccece003e95e8164dcc89a156e1')],
                [1, 1, 0, 0, bytes.fromhex('526561647920746F2067656E657261746520612033322D62797465207061796C6F6164')]
            ],
            policy_config = BIB_VERIFIER,
            is_implemented = True,
			expect_success = True,
			input_data_format = "BUNDLEARRAY",
            expected_output_format = "BUNDLEARRAY"
        ))

        # BSL_47
        # Add New BPA Blocks
        # The purpose of this test case is to verify that the BSL can use a BPA interface to have the BPA add new blocks to a bundle.
        self.cases["BSL_47"] = (_TestCase(
            # Create a bundle using the vector in RFC9173 Appendix A1.1. Then the BSL will use the BPA to create a new block for the BIB.
            input_data = [
                [7, 0, 0, [2, [1, 2]], [2, [2, 1]], [2, [2, 1]], [0, 40], 1000000], 
                [1, 1, 0, 0, bytes.fromhex('526561647920746F2067656E657261746520612033322D62797465207061796C6F6164')]
            ],
            # Test verifies that output matches RFC9173 Appendix A1.4, showing that after BIB source operation a new bundle block with BIB type is created.
            expected_output = [
                [7, 0, 0, [2, [1, 2]], [2, [2, 1]], [2, [2, 1]], [0, 40], 1000000], 
                [11, 2, 0, 0, bytes.fromhex('8101010182028202018282010782034200008181820158403bdc69b3a34a2b5d3a8554368bd1e808f606219d2a10a846eae3886ae4ecc83c4ee550fdfb1cc636b904e2f1a73e303dcd4b6ccece003e95e8164dcc89a156e1')],
                [1, 1, 0, 0, bytes.fromhex('526561647920746F2067656E657261746520612033322D62797465207061796C6F6164')]
            ],
            policy_config = BIB_SOURCE,
            is_implemented = True,
			expect_success = True,
			input_data_format = "BUNDLEARRAY",
            expected_output_format = "BUNDLEARRAY"
        ))

        # BSL_48
        # Remove BPA Blocks
        # The purpose of this test case is to verify that the BSL can use a BPA interface to have the BPA remove existing blocks from a bundle.
        self.cases["BSL_48"] = (_TestCase(
            # Create a bundle using the vector in RFC9173 Appendix A1.4. Then the BSL will use the BPA to validate and remove the BIB block.
            input_data = [
                [7, 0, 0, [2, [1, 2]], [2, [2, 1]], [2, [2, 1]], [0, 40], 1000000], 
                [11, 2, 0, 0, bytes.fromhex('8101010182028202018282010782034200008181820158403bdc69b3a34a2b5d3a8554368bd1e808f606219d2a10a846eae3886ae4ecc83c4ee550fdfb1cc636b904e2f1a73e303dcd4b6ccece003e95e8164dcc89a156e1')],
                [1, 1, 0, 0, bytes.fromhex('526561647920746F2067656E657261746520612033322D62797465207061796C6F6164')]
            ],
            # This tests the reverse of the test above.
            expected_output = [
                [7, 0, 0, [2, [1, 2]], [2, [2, 1]], [2, [2, 1]], [0, 40], 1000000], 
                [1, 1, 0, 0, bytes.fromhex('526561647920746F2067656E657261746520612033322D62797465207061796C6F6164')]
            ],
            # 
            policy_config = BIB_ACCEPTOR,
            is_implemented = True,
			expect_success = True,
			input_data_format = "BUNDLEARRAY",
            expected_output_format = "BUNDLEARRAY"
        ))

        # BSL_49
        # Modify Block Specific Data
        # The purpose of this test case is to verify that the BSL can use a BPA interface to modify the block-type-specific data of non-security, non-primary blocks.
        self.cases["BSL_49"] = (_TestCase(
            # Create a bundle using the test vector in RFC9173 Appendix A.2.1
            input_data = [
                [7, 0, 0, [2, [1, 2]], [2, [2, 1]], [2, [2, 1]], [0, 40], 1000000],
                [1, 1, 0, 0, bytes.fromhex('526561647920746f2067656e657261746520612033322d62797465207061796c6f6164')]
            ],
            # Apply the BCB operation per the parameters in Appendix 2, and confirm the final bundle matches the one in Appendix 2.4. 
            # This shows BSL modifying BTSD (encrypting).
            expected_output = [
                [7, 0, 0, [2, [1, 2]], [2, [2, 1]], [2, [2, 1]], [0, 40], 1000000],
                [12, 2, 1, 0, bytes.fromhex('8101020182028202018482014c5477656c76653132313231328202018203581869c411276fecddc4780df42c8a2af89296fabf34d7fae7008204008181820150efa4b5ac0108e3816c5606479801bc04')],
                [1, 1, 0, 0, bytes.fromhex('3a09c1e63fe23a7f66a59c7303837241e070b02619fc59c5214a22f08cd70795e73e9a')]
            ],
            # 
            policy_config = BCB_SOURCE,
            is_implemented = True,
			expect_success = True,
			input_data_format = "BUNDLEARRAY",
            expected_output_format = "BUNDLEARRAY"
        ))<|MERGE_RESOLUTION|>--- conflicted
+++ resolved
@@ -274,14 +274,10 @@
             expected_output_format = "NONE"
         ))
 
-<<<<<<< HEAD
-        # BSL_23
+        # BSL_23a
         # RFC Compliant Cryptographs
         # The purpose of this test case is to verify that the BSL can alter the contents of non-security blocks to incorporate cryptographic outputs in accordance with RFC 9173.
         #
-=======
-        # BSL_23a
->>>>>>> 9b0cc717
         # The BIB and BCB test vectors from RFC 9173 demonstrate altering security blocks.
         # The test takes the bundle provided by the unit test (content from RFC 9173) and confirms that after
         # the security operation has been applied, the bundle's blocks match the output described in the test vector.
@@ -395,12 +391,9 @@
         ))
 
         # BSL_28
-<<<<<<< HEAD
         # Supporting BCB AES GCM
         # The purpose of this test case is to verify that the BSL can support the use of the BCB-AES-GCM default security context [RFC 9173] for BCB-confidentiality security operations.
-=======
         # TODO 
->>>>>>> 9b0cc717
         self.cases["BSL_28"] = (_TestCase(
             # Input is CBOR provided in Appendix A2 for BCB https://www.rfc-editor.org/rfc/rfc9173.html#appendix-A.2
             input_data = [
@@ -419,12 +412,9 @@
         ))
 
         # BSL_29
-<<<<<<< HEAD
         # Supporting BIB HMAC SHA
         # The purpose of this test case is to verify that the BSL can support the use of the BIB-HMAC-SHA default security context [RFC 9173] for bib-integrity security operations.
-=======
         # TODO
->>>>>>> 9b0cc717
         self.cases["BSL_29"] = (_TestCase(
             # CBOR provided in RFC 9173 Appendix A1 https://www.rfc-editor.org/rfc/rfc9173.html#appendix-A.1.1.3 (for BIB)
             input_data = [
@@ -508,12 +498,9 @@
         ))
 
         # BSL_43
-<<<<<<< HEAD
         # Query Existing Block Types
         # The purpose of this test case is to verify that the BSL can use a BPA interface to query what block types exist in a bundle.
-=======
         #TODO should this be  a unit test?
->>>>>>> 9b0cc717
         self.cases["BSL_43"] = (_TestCase(
             # Create a bundle using the vector in RFC9173 Appendix A1.4. 
             # Then the BSL will use the BPA host interface to show that there is a primary, payload, and BIB block present.
@@ -533,12 +520,9 @@
         ))
 
         # BSL_44
-<<<<<<< HEAD
         # Query Block Numbers
         # The purpose of this test case is to verify that the BSL can use a BPA interface to query what block numbers are present in a bundle.
-=======
         # TODO should this be  a unit test?
->>>>>>> 9b0cc717
         self.cases["BSL_44"] = (_TestCase(
             # Create a bundle using the vector in RFC9173 Appendix A1.4. Then the BSL will use the BPA host interface to show that there is block 0, 1, and 2 present.
             input_data = [],
@@ -553,12 +537,9 @@
         ))
 
         # BSL_45
-<<<<<<< HEAD
         # Request BPA Block Contents
         # The purpose of this test case is to verify that the BSL can use a BPA interface to request, from the BPA, block contents associated with a specific block.
-=======
         # TODO is my interpretation of this language correct?
->>>>>>> 9b0cc717
         self.cases["BSL_45"] = (_TestCase(
             # Create a bundle using the vector in RFC9173 Appendix A1.4. Then the BSL will use the BPA to retrieve the block header fields and BTSD.
             input_data = [
