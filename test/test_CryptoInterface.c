--- conflicted
+++ resolved
@@ -289,56 +289,6 @@
     BSL_FREE(dest);
 }
 
-void test_SeqReader_flat(void)
-{
-    uint8_t source[] = { 0x01, 0x02, 0x03, 0x04, 0x05 };
-
-    BSL_SeqReader_t *reader = BSL_TestUtils_FlatReader(source, sizeof(source));
-    TEST_ASSERT_NOT_NULL(reader);
-
-    uint8_t buf[3];
-    size_t  bufsize = sizeof(buf);
-    // first 3 bytes
-    TEST_ASSERT_EQUAL_INT(0, BSL_SeqReader_Get(reader, buf, &bufsize));
-    TEST_ASSERT_EQUAL_INT(3, bufsize);
-    TEST_ASSERT_EQUAL_MEMORY(source, buf, 3);
-    // next 2 bytes
-    bufsize = sizeof(buf);
-    TEST_ASSERT_EQUAL_INT(0, BSL_SeqReader_Get(reader, buf, &bufsize));
-    TEST_ASSERT_EQUAL_INT(2, bufsize);
-    TEST_ASSERT_EQUAL_MEMORY(source + 3, buf, 2);
-
-    TEST_ASSERT_EQUAL_INT(0, BSL_SeqReader_Destroy(reader));
-}
-
-void test_SeqWriter_flat(void)
-{
-    uint8_t *dest      = NULL;
-    size_t   dest_size = 0;
-
-    BSL_SeqWriter_t *writer = BSL_TestUtils_FlatWriter((void **)&dest, &dest_size);
-    TEST_ASSERT_NOT_NULL(writer);
-
-    uint8_t buf[3]  = { 0x01, 0x02, 0x03 };
-    size_t  bufsize = sizeof(buf);
-    // first 3 bytes
-    TEST_ASSERT_EQUAL_INT(0, BSL_SeqWriter_Put(writer, buf, bufsize));
-    // next 2 bytes
-    bufsize = sizeof(buf) - 1;
-    TEST_ASSERT_EQUAL_INT(0, BSL_SeqWriter_Put(writer, buf, bufsize));
-
-    TEST_ASSERT_NULL(dest);
-    TEST_ASSERT_EQUAL_size_t(0, dest_size);
-    TEST_ASSERT_EQUAL_INT(0, BSL_SeqWriter_Destroy(writer));
-
-    TEST_ASSERT_NOT_NULL(dest);
-    TEST_ASSERT_EQUAL_size_t(5, dest_size);
-    const uint8_t expect[] = { 0x01, 0x02, 0x03, 0x01, 0x02 };
-    TEST_ASSERT_EQUAL_MEMORY(expect, dest, sizeof(expect));
-
-    BSL_FREE(dest);
-}
-
 // test vectors from RFC 4231
 // Test vector 1
 TEST_MATRIX([ 0, 1 ], ["Key1"], [BSL_CRYPTO_SHA_256], ["4869205468657265"],
@@ -398,10 +348,6 @@
     BSL_AuthCtx_t hmac;
     TEST_ASSERT_EQUAL(0, BSL_AuthCtx_Init(&hmac, keyhandle, sha_var));
 
-<<<<<<< HEAD
-    ;
-=======
->>>>>>> e63438b2
     switch (input_case)
     {
         case 0:
