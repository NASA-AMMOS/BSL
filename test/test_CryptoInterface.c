/*
 * Copyright (c) 2025 The Johns Hopkins University Applied Physics
 * Laboratory LLC.
 *
 * This file is part of the Bundle Protocol Security Library (BSL).
 *
 * Licensed under the Apache License, Version 2.0 (the "License");
 * you may not use this file except in compliance with the License.
 * You may obtain a copy of the License at
 *     http://www.apache.org/licenses/LICENSE-2.0
 * Unless required by applicable law or agreed to in writing, software
 * distributed under the License is distributed on an "AS IS" BASIS,
 * WITHOUT WARRANTIES OR CONDITIONS OF ANY KIND, either express or implied.
 * See the License for the specific language governing permissions and
 * limitations under the License.
 *
 * This work was performed for the Jet Propulsion Laboratory, California
 * Institute of Technology, sponsored by the United States Government under
 * the prime contract 80NM0018D0004 between the Caltech and NASA under
 * subcontract 1700763.
 */
#include <inttypes.h>

#include <openssl/err.h>
#include <openssl/rand.h>
#include <unity.h>

#include <BPSecLib_Private.h>
#include <CryptoInterface.h>

#include <backend/UtilDefs_SeqReadWrite.h>
#include <backend/PublicInterfaceImpl.h>

#include "bsl_test_utils.h"

static BSL_LibCtx_t bsl;

/**
 * copied from openssl examples, used for testing for now
 * https://wiki.openssl.org/index.php/EVP_Authenticated_Encryption_and_Decryption
 */
int gcm_encrypt(const EVP_CIPHER *cipher, unsigned char *plaintext, int plaintext_len, unsigned char *aad, int aad_len,
                unsigned char *key, unsigned char *iv, int iv_len, unsigned char *ciphertext, int *ciphertext_len,
                unsigned char *tag)
{
    EVP_CIPHER_CTX *ctx;

    int len;

    /* Create and initialise the context */
    if (!(ctx = EVP_CIPHER_CTX_new()))
    {
        return 1;
    }
    /* Initialise the encryption operation. */
    if (1 != EVP_EncryptInit_ex(ctx, cipher, NULL, NULL, NULL))
    {
        return 1;
    }
    /*
     * Set IV length if default 12 bytes (96 bits) is not appropriate
     */
    if (1 != EVP_CIPHER_CTX_ctrl(ctx, EVP_CTRL_GCM_SET_IVLEN, iv_len, NULL))
    {
        return 1;
    }
    /* Initialise key and IV */
    if (1 != EVP_EncryptInit_ex(ctx, NULL, NULL, key, iv))
    {
        return 1;
    }
    /*
     * Provide any AAD data. This can be called zero or more times as
     * required
     */
    if (1 != EVP_EncryptUpdate(ctx, NULL, &len, aad, aad_len))
    {
        return 1;
    }
    /*
     * Provide the message to be encrypted, and obtain the encrypted output.
     * EVP_EncryptUpdate can be called multiple times if necessary
     */
    if (1 != EVP_EncryptUpdate(ctx, ciphertext, &len, plaintext, plaintext_len))
    {
        return 1;
    }
    *ciphertext_len = len;

    /*
     * Finalise the encryption. Normally ciphertext bytes may be written at
     * this stage, but this does not occur in GCM mode
     */
    if (1 != EVP_EncryptFinal_ex(ctx, ciphertext + len, &len))
    {
        return 1;
    }
    *ciphertext_len += len;

    /* Get the tag */
    if (1 != EVP_CIPHER_CTX_ctrl(ctx, EVP_CTRL_GCM_GET_TAG, 16, tag))
    {
        return 1;
    }
    /* Clean up */
    EVP_CIPHER_CTX_free(ctx);

    return 0;
}

/**
 * copied from openssl examples, used for testing for now
 * https://wiki.openssl.org/index.php/EVP_Authenticated_Encryption_and_Decryption
 */
int gcm_decrypt(const EVP_CIPHER *cipher, unsigned char *ciphertext, int ciphertext_len, unsigned char *aad,
                int aad_len, unsigned char *tag, unsigned char *key, unsigned char *iv, int iv_len,
                unsigned char *plaintext, int *plaintext_len)
{
    EVP_CIPHER_CTX *ctx;
    int             len;
    int             res;

    /* Create and initialise the context */
    if (!(ctx = EVP_CIPHER_CTX_new()))
    {
        return 1;
    }

    /* Initialise the decryption operation. */
    if (!EVP_DecryptInit_ex(ctx, cipher, NULL, NULL, NULL))
    {
        return 1;
    }

    /* Set IV length. Not necessary if this is 12 bytes (96 bits) */
    if (!EVP_CIPHER_CTX_ctrl(ctx, EVP_CTRL_GCM_SET_IVLEN, iv_len, NULL))
    {
        return 1;
    }

    /* Initialise key and IV */
    if (!EVP_DecryptInit_ex(ctx, NULL, NULL, key, iv))
    {
        return 1;
    }

    /*
     * Provide any AAD data. This can be called zero or more times as
     * required
     */
    if (!EVP_DecryptUpdate(ctx, NULL, &len, aad, aad_len))
    {
        return 1;
    }

    /*
     * Provide the message to be decrypted, and obtain the plaintext output.
     * EVP_DecryptUpdate can be called multiple times if necessary
     */

    if (!EVP_DecryptUpdate(ctx, plaintext, &len, ciphertext, ciphertext_len))
    {
        return 1;
    }
    *plaintext_len = len;

    /* Set expected tag value. Works in OpenSSL 1.0.1d and later */
    if (!EVP_CIPHER_CTX_ctrl(ctx, EVP_CTRL_GCM_SET_TAG, 16, tag))
    {
        return 1;
    }

    /*
     * Finalise the decryption. A positive return value indicates success,
     * anything else is a failure - the plaintext is not trustworthy.
     */
    res = EVP_DecryptFinal_ex(ctx, plaintext + len, &len);

    /* Clean up */
    EVP_CIPHER_CTX_free(ctx);

    if (res <= 0)
    {
        return -1;
    }

    *plaintext_len += len;
    return 0;
}

static uint8_t test_128[16] = { 0x0b, 0x0b, 0x0b, 0x0b, 0x0b, 0x0b, 0x0b, 0x0b,
                                0x0b, 0x0b, 0x0b, 0x0b, 0x0b, 0x0b, 0x0b, 0x0b };

static uint8_t test_256[32] = { 0x0b, 0x0b, 0x0b, 0x0b, 0x0b, 0x0b, 0x0b, 0x0b, 0x0b, 0x0b, 0x0b,
                                0x0b, 0x0b, 0x0b, 0x0b, 0x0b, 0x0b, 0x0b, 0x0b, 0x0b, 0x0b, 0x0b,
                                0x0b, 0x0b, 0x0b, 0x0b, 0x0b, 0x0b, 0x0b, 0x0b, 0x0b, 0x0b };

void suiteSetUp(void)
{
    BSL_openlog();

}

int suiteTearDown(int failures)
{
    BSL_closelog();
    return failures;
}

void setUp(void)
{
    TEST_ASSERT_EQUAL(0, BSL_API_InitLib(&bsl));

    BSL_CryptoInit();

    // static keys
    uint8_t test1[20]  = { 0x0b, 0x0b, 0x0b, 0x0b, 0x0b, 0x0b, 0x0b, 0x0b, 0x0b, 0x0b,
                           0x0b, 0x0b, 0x0b, 0x0b, 0x0b, 0x0b, 0x0b, 0x0b, 0x0b, 0x0b };
    uint8_t test2[4]   = { 0x4a, 0x65, 0x66, 0x65 };
    uint8_t test7[131] = { 0xaa, 0xaa, 0xaa, 0xaa, 0xaa, 0xaa, 0xaa, 0xaa, 0xaa, 0xaa, 0xaa, 0xaa, 0xaa, 0xaa, 0xaa,
                           0xaa, 0xaa, 0xaa, 0xaa, 0xaa, 0xaa, 0xaa, 0xaa, 0xaa, 0xaa, 0xaa, 0xaa, 0xaa, 0xaa, 0xaa,
                           0xaa, 0xaa, 0xaa, 0xaa, 0xaa, 0xaa, 0xaa, 0xaa, 0xaa, 0xaa, 0xaa, 0xaa, 0xaa, 0xaa, 0xaa,
                           0xaa, 0xaa, 0xaa, 0xaa, 0xaa, 0xaa, 0xaa, 0xaa, 0xaa, 0xaa, 0xaa, 0xaa, 0xaa, 0xaa, 0xaa,
                           0xaa, 0xaa, 0xaa, 0xaa, 0xaa, 0xaa, 0xaa, 0xaa, 0xaa, 0xaa, 0xaa, 0xaa, 0xaa, 0xaa, 0xaa,
                           0xaa, 0xaa, 0xaa, 0xaa, 0xaa, 0xaa, 0xaa, 0xaa, 0xaa, 0xaa, 0xaa, 0xaa, 0xaa, 0xaa, 0xaa,
                           0xaa, 0xaa, 0xaa, 0xaa, 0xaa, 0xaa, 0xaa, 0xaa, 0xaa, 0xaa, 0xaa, 0xaa, 0xaa, 0xaa, 0xaa,
                           0xaa, 0xaa, 0xaa, 0xaa, 0xaa, 0xaa, 0xaa, 0xaa, 0xaa, 0xaa, 0xaa, 0xaa, 0xaa, 0xaa, 0xaa,
                           0xaa, 0xaa, 0xaa, 0xaa, 0xaa, 0xaa, 0xaa, 0xaa, 0xaa, 0xaa, 0xaa };
    BSL_Crypto_AddRegistryKey("Key1", test1, 20);
    BSL_Crypto_AddRegistryKey("Key2", test2, 4);
    BSL_Crypto_AddRegistryKey("Key7", test7, 131);

    BSL_Crypto_AddRegistryKey("Key8", test_256, 32);
    BSL_Crypto_AddRegistryKey("Key9", test_128, 16);
}

void tearDown(void)
{
    BSL_CryptoDeinit();
    TEST_ASSERT_EQUAL(0, BSL_API_DeinitLib(&bsl));
}

// test vectors from RFC 4231
// Test vector 1
TEST_MATRIX([ 0, 1 ], ["Key1"], [BSL_CRYPTO_SHA_256], ["4869205468657265"],
            ["b0344c61d8db38535ca8afceaf0bf12b881dc200c9833da726e9376c2e32cff7"])
TEST_MATRIX([ 0, 1 ], ["Key1"], [BSL_CRYPTO_SHA_384], ["4869205468657265"],
            ["afd03944d84895626b0825f4ab46907f15f9dadbe4101ec682aa034c7cebc59cfaea9ea9076ede7f4af152e8b2fa9cb6"])
TEST_MATRIX([ 0, 1 ], ["Key1"], [BSL_CRYPTO_SHA_512], ["4869205468657265"],
            ["87aa7cdea5ef619d4ff0b4241a1d6cb02379f4e2ce4ec2787ad0b30545e17cdedaa833b7d6b8a702038b274eaea3f4e4be9d914ee"
             "b61f1702e696c203a126854"])

// Test vector 2
TEST_MATRIX([ 0, 1 ], ["Key2"], [BSL_CRYPTO_SHA_256], ["7768617420646f2079612077616e7420666f72206e6f7468696e673f"],
            ["5bdcc146bf60754e6a042426089575c75a003f089d2739839dec58b964ec3843"])
TEST_MATRIX([ 0, 1 ], ["Key2"], [BSL_CRYPTO_SHA_384], ["7768617420646f2079612077616e7420666f72206e6f7468696e673f"],
            ["af45d2e376484031617f78d2b58a6b1b9c7ef464f5a01b47e42ec3736322445e8e2240ca5e69e2c78b3239ecfab21649"])
TEST_MATRIX([ 0, 1 ], ["Key2"], [BSL_CRYPTO_SHA_512], ["7768617420646f2079612077616e7420666f72206e6f7468696e673f"],
            ["164b7a7bfcf819e2e395fbe73b56e0a387bd64222e831fd610270cd7ea2505549758bf75c05a994a6d034f65f8f0e6fdcaeab1a34"
             "d4a6b4b636e070a38bce737"])

// Test vector 7
TEST_MATRIX([ 0, 1 ], ["Key7"], [BSL_CRYPTO_SHA_256],
            ["5468697320697320612074657374207573696e672061206c6172676572207468616e20626c6f636b2d73697a65206b657920616e6"
             "42061206c6172676572207468616e20626c6f636b2d73697a6520646174612e20546865206b6579206e6565647320746f20626520"
             "686173686564206265666f7265206265696e6720757365642062792074686520484d414320616c676f726974686d2e"],
            ["9b09ffa71b942fcb27635fbcd5b0e944bfdc63644f0713938a7f51535c3a35e2"])
TEST_MATRIX([ 0, 1 ], ["Key7"], [BSL_CRYPTO_SHA_384],
            ["5468697320697320612074657374207573696e672061206c6172676572207468616e20626c6f636b2d73697a65206b657920616e6"
             "42061206c6172676572207468616e20626c6f636b2d73697a6520646174612e20546865206b6579206e6565647320746f20626520"
             "686173686564206265666f7265206265696e6720757365642062792074686520484d414320616c676f726974686d2e"],
            ["6617178e941f020d351e2f254e8fd32c602420feb0b8fb9adccebb82461e99c5a678cc31e799176d3860e6110c46523e"])
TEST_MATRIX([ 0, 1 ], ["Key7"], [BSL_CRYPTO_SHA_512],
            ["5468697320697320612074657374207573696e672061206c6172676572207468616e20626c6f636b2d73697a65206b657920616e6"
             "42061206c6172676572207468616e20626c6f636b2d73697a6520646174612e20546865206b6579206e6565647320746f20626520"
             "686173686564206265666f7265206265696e6720757365642062792074686520484d414320616c676f726974686d2e"],
            ["e37b6a775dc87dbaa4dfa9f96e5e3ffddebd71f8867289865df5a32d20cdc944b6022cac3c4982b10d5eeb55c3e4de15134676fb6"
             "de0446065c97440fa8c6a58"])
void test_hmac_in(int input_case, const char *keyid, BSL_CryptoCipherSHAVariant_e sha_var, const char *plaintext_in,
                  char *expected)
{
    string_t exp_txt;
    string_init_set_str(exp_txt, expected);
    BSL_Data_t expected_data;
    BSL_Data_Init(&expected_data);
    TEST_ASSERT_EQUAL_INT_MESSAGE(0, BSL_TestUtils_DecodeBase16(&expected_data, exp_txt),
                                  "BSL_TestUtils_DecodeBase16() failed");

    string_t pt_txt;
    string_init_set_str(pt_txt, plaintext_in);
    BSL_Data_t pt_in_data;
    BSL_Data_Init(&pt_in_data);
    TEST_ASSERT_EQUAL_INT_MESSAGE(0, BSL_TestUtils_DecodeBase16(&pt_in_data, pt_txt),
                                  "BSL_TestUtils_DecodeBase16() failed");

    void *keyhandle;
    TEST_ASSERT_EQUAL(0, BSLB_Crypto_GetRegistryKey(keyid, &keyhandle));

    BSL_AuthCtx_t hmac;
    TEST_ASSERT_EQUAL(0, BSL_AuthCtx_Init(&hmac, keyhandle, sha_var));

    BSL_SeqReader_t reader;
    switch (input_case)
    {
        case 0:
            BSL_SeqReader_InitFlat(&reader, pt_in_data.ptr, pt_in_data.len);
            TEST_ASSERT_NOT_NULL(&reader);

            TEST_ASSERT_EQUAL(0, BSL_AuthCtx_DigestSeq(&hmac, &reader));
            break;
        case 1:
            TEST_ASSERT_EQUAL(0, BSL_AuthCtx_DigestBuffer(&hmac, (void *)pt_in_data.ptr, pt_in_data.len));
            break;
        default:
            TEST_ABORT();
    }
    int hmac_sz = 0;
    switch (hmac.SHA_variant)
    {
        case BSL_CRYPTO_SHA_256:
            hmac_sz = 32;
            break;
        case BSL_CRYPTO_SHA_384:
            hmac_sz = 48;
            break;
        case BSL_CRYPTO_SHA_512:
            hmac_sz = 64;
            break;
        default:
            TEST_ABORT();
    }
    uint8_t hmac_buf[hmac_sz];
    void   *hmac_buf_ptr = hmac_buf;
    size_t  hmac_len;
    TEST_ASSERT_EQUAL(0, BSL_AuthCtx_Finalize(&hmac, &hmac_buf_ptr, &hmac_len));
    TEST_ASSERT_EQUAL(hmac_sz, hmac_len);

    TEST_ASSERT_EQUAL_INT(hmac_len, expected_data.len);
    TEST_ASSERT_EQUAL_MEMORY(hmac_buf_ptr, expected_data.ptr, expected_data.len);

    TEST_ASSERT_EQUAL(0, BSL_AuthCtx_Deinit(&hmac));

    BSL_Data_Deinit(&expected_data);
    BSL_Data_Deinit(&pt_in_data);
    string_clear(exp_txt);
    string_clear(pt_txt);
}

/**
 * Test library encrypt using OpenSSL example decrypt
 */
TEST_MATRIX([ "plaintext", "0123456789", "" ], [ "Key8", "Key9" ])
void test_encrypt(const char *plaintext_in, const char *keyid)
{
    int res;

    int     iv_len = 16;
    uint8_t iv[iv_len];
    res = BSL_Crypto_GenIV(&iv, iv_len);
    TEST_ASSERT_EQUAL(0, res);

    BSL_SeqReader_t reader;
    BSL_SeqWriter_t writer;

    uint8_t *ciphertext;
    size_t   ct_size;

    res = BSL_SeqReader_InitFlat(&reader, (unsigned char *)plaintext_in, strlen(plaintext_in));
    TEST_ASSERT_EQUAL(0, res);

    res = BSL_SeqWriter_InitFlat(&writer, &ciphertext, &ct_size);
    TEST_ASSERT_EQUAL(0, res);

    int aes_var = (0 == strcmp(keyid, "Key8")) ? BSL_CRYPTO_AES_256 : BSL_CRYPTO_AES_128;

    BSL_Cipher_t ctx;
    void        *ekey;
    TEST_ASSERT_EQUAL(0, BSLB_Crypto_GetRegistryKey(keyid, &ekey));
    res = BSL_Cipher_Init(&ctx, BSL_CRYPTO_ENCRYPT, aes_var, iv, iv_len, ekey);
    TEST_ASSERT_EQUAL(0, res);

    uint8_t aad[2] = { 0x00, 0x01 };
    res            = BSL_Cipher_AddAAD(&ctx, aad, 2);
    TEST_ASSERT_EQUAL(0, res);

    res = BSL_Cipher_AddSeq(&ctx, &reader, &writer);
    TEST_ASSERT_EQUAL(0, res);

    uint8_t tag[16];
    void   *tag_ptr = tag;

    res = BSL_Cipher_FinalizeSeq(&ctx, &writer);
    TEST_ASSERT_EQUAL(0, res);

    res = BSL_SeqWriter_Deinit(&writer);
    TEST_ASSERT_EQUAL(0, res);

    res = BSL_Cipher_GetTag(&ctx, &tag_ptr);
    TEST_ASSERT_EQUAL(0, res);

    uint8_t plaintext[ct_size];
    int     plaintext_len;

    void *key;
    TEST_ASSERT_EQUAL_INT(0, BSLB_Crypto_GetRegistryKey(keyid, &key));
    TEST_ASSERT_NOT_NULL(key);

    bool              is_key8 = (0 == strcmp(keyid, "Key8"));
    const EVP_CIPHER *cipher  = (is_key8) ? EVP_aes_256_gcm() : EVP_aes_128_gcm();
    res                       = gcm_decrypt(cipher, ciphertext, ct_size, aad, 2, (unsigned char *)tag,
                                            (unsigned char *)((is_key8) ? test_256 : test_128), iv, iv_len, plaintext, &plaintext_len);
    TEST_ASSERT_EQUAL(0, res);

    plaintext[plaintext_len] = '\0';
    TEST_ASSERT_EQUAL(0, strcmp((char *)plaintext, plaintext_in));

    res = BSL_Cipher_Deinit(&ctx);
    TEST_ASSERT_EQUAL(0, res);

    BSL_FREE(ciphertext);
}

/**
 * Test library decrypt using OpenSSL example encrypt
 */
TEST_MATRIX([ "plaintext", "0123456789", "" ], [ "Key8", "Key9" ])
void test_decrypt(const char *plaintext_in, const char *keyid)
{
    int res;

    int     iv_len = 16;
    uint8_t iv[iv_len];
    res = BSL_Crypto_GenIV(&iv, iv_len);
    TEST_ASSERT_EQUAL(0, res);

    uint8_t aad[2] = { 0x00, 0x01 };

    uint8_t ciphertext[1000];
    uint8_t tag[16];
    int     ciphertext_len;

    void *key;
    TEST_ASSERT_EQUAL_INT(0, BSLB_Crypto_GetRegistryKey(keyid, &key));
    TEST_ASSERT_NOT_NULL(key);

    bool              is_key8 = (0 == strcmp(keyid, "Key8"));
    const EVP_CIPHER *cipher  = (is_key8) ? EVP_aes_256_gcm() : EVP_aes_128_gcm();
    res                       = gcm_encrypt(cipher, (unsigned char *)plaintext_in, strlen(plaintext_in), aad, 2,
                                            (unsigned char *)((is_key8) ? test_256 : test_128), iv, iv_len, ciphertext, &ciphertext_len, tag);
    TEST_ASSERT_EQUAL(0, res);

    BSL_SeqReader_t reader;
    BSL_SeqWriter_t writer;

    uint8_t *plaintext;
    size_t   pt_size;

    res = BSL_SeqReader_InitFlat(&reader, ciphertext, ciphertext_len);
    TEST_ASSERT_EQUAL(0, res);

    res = BSL_SeqWriter_InitFlat(&writer, &plaintext, &pt_size);
    TEST_ASSERT_EQUAL(0, res);

    int aes_var = (0 == strcmp(keyid, "Key8")) ? BSL_CRYPTO_AES_256 : BSL_CRYPTO_AES_128;

    void *ckey;
    TEST_ASSERT_EQUAL(0, BSLB_Crypto_GetRegistryKey(keyid, &ckey));
    BSL_Cipher_t ctx;
    res = BSL_Cipher_Init(&ctx, BSL_CRYPTO_DECRYPT, aes_var, iv, iv_len, ckey);
    TEST_ASSERT_EQUAL(0, res);

    res = BSL_Cipher_AddAAD(&ctx, aad, 2);
    TEST_ASSERT_EQUAL(0, res);

    res = BSL_Cipher_AddSeq(&ctx, &reader, &writer);
    TEST_ASSERT_EQUAL(0, res);

    res = BSL_Cipher_SetTag(&ctx, tag);
    TEST_ASSERT_EQUAL(0, res);

    res = BSL_Cipher_FinalizeSeq(&ctx, &writer);
    TEST_ASSERT_EQUAL(0, res);

    res = BSL_SeqWriter_Deinit(&writer);
    TEST_ASSERT_EQUAL(0, res);

    // compare output plaintext and expected plaintext
    char plaintext_c[pt_size + 1];
    memcpy(plaintext_c, plaintext, pt_size);
    plaintext_c[pt_size] = '\0';
    TEST_ASSERT_EQUAL(0, strcmp(plaintext_c, plaintext_in));

    res = BSL_Cipher_Deinit(&ctx);
    TEST_ASSERT_EQUAL(0, res);

    BSL_FREE(plaintext);
}

TEST_RANGE(<6, 18, 1>)
void test_crypto_generate_iv(int iv_len)
{
    uint8_t iv[iv_len];

    int res = BSL_Crypto_GenIV(&iv, iv_len);

    if (iv_len >= 8 && iv_len <= 16)
    {
        TEST_ASSERT_EQUAL(0, res);
    }
    else
    {
        TEST_ASSERT_LESS_THAN(0, res);
    }
}

<<<<<<< HEAD

#define TEST_THREADS 10
static pthread_t threads[TEST_THREADS];

static void *add_key_to_reg_fn(void *arg)
{
    char *name = (char *) arg;
    uint8_t key_bytes[] = { 0x00, 0x11, 0x22, 0x33, 0x44, 0x55, 0x66, 0x77,
                            0x88, 0x99, 0xAA, 0xBB, 0xCC, 0xDD, 0xEE, 0xFF };
    int res = BSL_Crypto_AddRegistryKey(name, key_bytes, sizeof(key_bytes));
    TEST_ASSERT_EQUAL(res, 0);
    BSL_LOG_INFO("ADDED %s KEY TO CRYPTO REG", name);

    return NULL;
}

static void *get_key_from_reg_fn(void *arg)
{
    char *name = (char *) arg;
    const void *handle;
    int res = BSLB_Crypto_GetRegistryKey(name, &handle);
    TEST_ASSERT_EQUAL(res, 0);

    return NULL;
}

void test_add_key_concurrency(void)
{
    char names[TEST_THREADS][10];
    for (size_t i = 0; i < TEST_THREADS; i ++)
    {
        sprintf(names[i], "thread%zu", i); 
    }

    for (size_t i = 0; i < TEST_THREADS; i ++)
    {
        if (pthread_create(threads+i, NULL, add_key_to_reg_fn, (void *) names[i]))
        {
            TEST_ABORT();
        }
    }

    for (size_t i = 0; i < TEST_THREADS; i ++)
    {
        if (pthread_join(threads[i], NULL))
        {
            BSL_LOG_ERR("Failed to join thread #%zu", i);
        }
    }

    for (size_t i = 0; i < TEST_THREADS; i ++)
    {
        const void *handle;
        TEST_ASSERT_EQUAL(BSL_SUCCESS, BSLB_Crypto_GetRegistryKey(names[i], &handle));
    }
}

void test_get_key_concurrency(void)
{
    char names[TEST_THREADS][10];
    for (size_t i = 0; i < TEST_THREADS; i ++)
    {
        sprintf(names[i], "thread%zu", i); 
    }

    uint8_t key_bytes[] = { 0x00, 0x11, 0x22, 0x33, 0x44, 0x55, 0x66, 0x77,
                            0x88, 0x99, 0xAA, 0xBB, 0xCC, 0xDD, 0xEE, 0xFF };
    for (size_t i = 0; i < TEST_THREADS; i ++)
    {
        TEST_ASSERT_EQUAL(0, BSL_Crypto_AddRegistryKey(names[i], key_bytes, sizeof(key_bytes)));
    }

    for (size_t i = 0; i < TEST_THREADS; i ++)
    {
        if (pthread_create(threads+i, NULL, get_key_from_reg_fn, (void *) names[i]))
        {
            TEST_ABORT();
        }
    }

    for (size_t i = 0; i < TEST_THREADS; i ++)
    {
        if (pthread_join(threads[i], NULL))
        {
            BSL_LOG_ERR("Failed to join thread #%zu", i);
        }
    }
=======
// rfc3394 test vectors
TEST_CASE("000102030405060708090A0B0C0D0E0F", "00112233445566778899AABBCCDDEEFF",
          "1FA68B0A8112B447AEF34BD8FB5A7B829D3E862371D2CFE5")
TEST_CASE("000102030405060708090A0B0C0D0E0F1011121314151617", "00112233445566778899AABBCCDDEEFF",
          "96778B25AE6CA435F92B5B97C050AED2468AB8A17AD84E5D")
TEST_CASE("000102030405060708090A0B0C0D0E0F101112131415161718191A1B1C1D1E1F", "00112233445566778899AABBCCDDEEFF",
          "64E8C3F9CE0F5BA263E9777905818A2A93C8191E7D6E8AE7")
TEST_CASE("000102030405060708090A0B0C0D0E0F1011121314151617", "00112233445566778899AABBCCDDEEFF0001020304050607",
          "031D33264E15D33268F24EC260743EDCE1C6C7DDEE725A936BA814915C6762D2")
TEST_CASE("000102030405060708090A0B0C0D0E0F101112131415161718191A1B1C1D1E1F",
          "00112233445566778899AABBCCDDEEFF0001020304050607",
          "A8F9BC1612C68B3FF6E6F4FBE30E71E4769C8B80A32CB8958CD5D17D6B254DA1")
TEST_CASE("000102030405060708090A0B0C0D0E0F101112131415161718191A1B1C1D1E1F",
          "00112233445566778899AABBCCDDEEFF000102030405060708090A0B0C0D0E0F",
          "28C9F404C4B810F4CBCCB35CFB87F8263F5786E2D80ED326CBC7F0E71A99F43BFB988B9B7A02DD21")
void test_key_wrap(const char *kek, const char *cek, const char *expected)
{
    // convert strings to bytedata
    string_t in_text;
    string_init_set_str(in_text, kek);
    BSL_Data_t kek_data;
    BSL_Data_Init(&kek_data);
    TEST_ASSERT_EQUAL(BSL_TestUtils_DecodeBase16(&kek_data, in_text), 0);
    string_clear(in_text);
    string_init_set_str(in_text, cek);
    BSL_Data_t cek_data;
    BSL_Data_Init(&cek_data);
    TEST_ASSERT_EQUAL(BSL_TestUtils_DecodeBase16(&cek_data, in_text), 0);
    string_clear(in_text);
    string_init_set_str(in_text, expected);
    BSL_Data_t expected_data;
    BSL_Data_Init(&expected_data);
    TEST_ASSERT_EQUAL(BSL_TestUtils_DecodeBase16(&expected_data, in_text), 0);
    string_clear(in_text);

    // convert bytedata to keyhandles
    BSL_Crypto_AddRegistryKey("kek", kek_data.ptr, kek_data.len);
    void *kek_handle;
    BSLB_Crypto_GetRegistryKey("kek", &kek_handle);

    BSL_Crypto_AddRegistryKey("cek", cek_data.ptr, cek_data.len);
    void *cek_handle;
    BSLB_Crypto_GetRegistryKey("cek", &cek_handle);

    void      *wrapped_key_handle;
    BSL_Data_t wrapped_key;
    BSL_Data_InitBuffer(&wrapped_key, cek_data.len + 8);
    BSL_Crypto_WrapKey(kek_handle, cek_handle, &wrapped_key, &wrapped_key_handle);

    TEST_ASSERT_EQUAL_MEMORY(wrapped_key.ptr, expected_data.ptr, wrapped_key.len);

    BSL_Data_Deinit(&kek_data);
    BSL_Data_Deinit(&cek_data);
    BSL_Data_Deinit(&expected_data);
    BSL_Data_Deinit(&wrapped_key);
    BSL_Crypto_ClearKeyHandle((void *)wrapped_key_handle);
    BSLB_Crypto_RemoveRegistryKey("kek");
    BSLB_Crypto_RemoveRegistryKey("cek");
}

// rfc3394 test vectors
TEST_CASE("000102030405060708090A0B0C0D0E0F", "00112233445566778899AABBCCDDEEFF",
          "1FA68B0A8112B447AEF34BD8FB5A7B829D3E862371D2CFE5")
TEST_CASE("000102030405060708090A0B0C0D0E0F1011121314151617", "00112233445566778899AABBCCDDEEFF",
          "96778B25AE6CA435F92B5B97C050AED2468AB8A17AD84E5D")
TEST_CASE("000102030405060708090A0B0C0D0E0F101112131415161718191A1B1C1D1E1F", "00112233445566778899AABBCCDDEEFF",
          "64E8C3F9CE0F5BA263E9777905818A2A93C8191E7D6E8AE7")
TEST_CASE("000102030405060708090A0B0C0D0E0F1011121314151617", "00112233445566778899AABBCCDDEEFF0001020304050607",
          "031D33264E15D33268F24EC260743EDCE1C6C7DDEE725A936BA814915C6762D2")
TEST_CASE("000102030405060708090A0B0C0D0E0F101112131415161718191A1B1C1D1E1F",
          "00112233445566778899AABBCCDDEEFF0001020304050607",
          "A8F9BC1612C68B3FF6E6F4FBE30E71E4769C8B80A32CB8958CD5D17D6B254DA1")
TEST_CASE("000102030405060708090A0B0C0D0E0F101112131415161718191A1B1C1D1E1F",
          "00112233445566778899AABBCCDDEEFF000102030405060708090A0B0C0D0E0F",
          "28C9F404C4B810F4CBCCB35CFB87F8263F5786E2D80ED326CBC7F0E71A99F43BFB988B9B7A02DD21")
void test_key_unwrap(const char *kek, const char *expected_cek, const char *wrapped_key)
{
    // convert strings to bytedata
    string_t in_text;
    string_init_set_str(in_text, kek);
    BSL_Data_t kek_data;
    BSL_Data_Init(&kek_data);
    TEST_ASSERT_EQUAL(BSL_TestUtils_DecodeBase16(&kek_data, in_text), 0);
    string_clear(in_text);
    string_init_set_str(in_text, expected_cek);
    BSL_Data_t cek_data;
    BSL_Data_Init(&cek_data);
    TEST_ASSERT_EQUAL(BSL_TestUtils_DecodeBase16(&cek_data, in_text), 0);
    string_clear(in_text);
    string_init_set_str(in_text, wrapped_key);
    BSL_Data_t wrapped_key_data;
    BSL_Data_Init(&wrapped_key_data);
    TEST_ASSERT_EQUAL(BSL_TestUtils_DecodeBase16(&wrapped_key_data, in_text), 0);
    string_clear(in_text);

    // convert bytedata to keyhandles
    BSL_Crypto_AddRegistryKey("kek", kek_data.ptr, kek_data.len);
    void *kek_handle;
    BSLB_Crypto_GetRegistryKey("kek", &kek_handle);

    BSL_Crypto_AddRegistryKey("cek", cek_data.ptr, cek_data.len);
    void *expected_cek_handle;
    BSLB_Crypto_GetRegistryKey("cek", &expected_cek_handle);

    void *cek_handle;
    BSL_Crypto_UnwrapKey(kek_handle, &wrapped_key_data, &cek_handle);

    // test our unwrapped key
    void      *wrapped_key_handle1;
    BSL_Data_t wrapped_key1;
    BSL_Data_InitBuffer(&wrapped_key1, cek_data.len + 8);
    BSL_Crypto_WrapKey(kek_handle, cek_handle, &wrapped_key1, &wrapped_key_handle1);

    void      *wrapped_key_handle2;
    BSL_Data_t wrapped_key2;
    BSL_Data_InitBuffer(&wrapped_key2, cek_data.len + 8);
    BSL_Crypto_WrapKey(kek_handle, expected_cek_handle, &wrapped_key2, &wrapped_key_handle2);

    TEST_ASSERT_EQUAL_MEMORY(wrapped_key1.ptr, wrapped_key_data.ptr, wrapped_key_data.len);
    TEST_ASSERT_EQUAL_MEMORY(wrapped_key1.ptr, wrapped_key2.ptr, wrapped_key2.len);

    BSL_Data_Deinit(&kek_data);
    BSL_Data_Deinit(&cek_data);
    BSL_Data_Deinit(&wrapped_key_data);
    BSL_Data_Deinit(&wrapped_key1);
    BSL_Data_Deinit(&wrapped_key2);
    BSL_Crypto_ClearKeyHandle((void *)cek_handle);
    BSL_Crypto_ClearKeyHandle((void *)wrapped_key_handle1);
    BSL_Crypto_ClearKeyHandle((void *)wrapped_key_handle2);
    BSLB_Crypto_RemoveRegistryKey("kek");
    BSLB_Crypto_RemoveRegistryKey("cek");
>>>>>>> f690405c
}<|MERGE_RESOLUTION|>--- conflicted
+++ resolved
@@ -513,7 +513,6 @@
     }
 }
 
-<<<<<<< HEAD
 
 #define TEST_THREADS 10
 static pthread_t threads[TEST_THREADS];
@@ -533,7 +532,7 @@
 static void *get_key_from_reg_fn(void *arg)
 {
     char *name = (char *) arg;
-    const void *handle;
+    void *handle;
     int res = BSLB_Crypto_GetRegistryKey(name, &handle);
     TEST_ASSERT_EQUAL(res, 0);
 
@@ -566,7 +565,7 @@
 
     for (size_t i = 0; i < TEST_THREADS; i ++)
     {
-        const void *handle;
+        void *handle;
         TEST_ASSERT_EQUAL(BSL_SUCCESS, BSLB_Crypto_GetRegistryKey(names[i], &handle));
     }
 }
@@ -601,7 +600,8 @@
             BSL_LOG_ERR("Failed to join thread #%zu", i);
         }
     }
-=======
+}
+
 // rfc3394 test vectors
 TEST_CASE("000102030405060708090A0B0C0D0E0F", "00112233445566778899AABBCCDDEEFF",
           "1FA68B0A8112B447AEF34BD8FB5A7B829D3E862371D2CFE5")
@@ -733,5 +733,4 @@
     BSL_Crypto_ClearKeyHandle((void *)wrapped_key_handle2);
     BSLB_Crypto_RemoveRegistryKey("kek");
     BSLB_Crypto_RemoveRegistryKey("cek");
->>>>>>> f690405c
 }