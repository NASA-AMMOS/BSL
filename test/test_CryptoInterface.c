--- conflicted
+++ resolved
@@ -201,7 +201,6 @@
     uint8_t test1[20] = { 0x0b, 0x0b, 0x0b, 0x0b, 0x0b, 0x0b, 0x0b, 0x0b, 0x0b, 0x0b,
                           0x0b, 0x0b, 0x0b, 0x0b, 0x0b, 0x0b, 0x0b, 0x0b, 0x0b, 0x0b };
     uint8_t test2[4]  = { 0x4a, 0x65, 0x66, 0x65 };
-<<<<<<< HEAD
     uint8_t test7[131] = {  0xaa, 0xaa, 0xaa, 0xaa, 0xaa, 0xaa, 0xaa, 0xaa, 0xaa, 0xaa,
                             0xaa, 0xaa, 0xaa, 0xaa, 0xaa, 0xaa, 0xaa, 0xaa, 0xaa, 0xaa,
                             0xaa, 0xaa, 0xaa, 0xaa, 0xaa, 0xaa, 0xaa, 0xaa, 0xaa, 0xaa,
@@ -216,13 +215,9 @@
                             0xaa, 0xaa, 0xaa, 0xaa, 0xaa, 0xaa, 0xaa, 0xaa, 0xaa, 0xaa,
                             0xaa, 0xaa, 0xaa, 0xaa, 0xaa, 0xaa, 0xaa, 0xaa, 0xaa, 0xaa,
                             0xaa };
-    BSL_Crypto_AddRegistryKey(1, test1, 20);
-    BSL_Crypto_AddRegistryKey(2, test2, 4);
-    BSL_Crypto_AddRegistryKey(7, test7, 131);
-=======
     BSL_Crypto_AddRegistryKey("Key1", test1, 20);
     BSL_Crypto_AddRegistryKey("Key2", test2, 4);
->>>>>>> 6b49cc4a
+    BSL_Crypto_AddRegistryKey("Key7", test7, 131);
 
     uint8_t test_128[16] = { 0x0b, 0x0b, 0x0b, 0x0b, 0x0b, 0x0b, 0x0b, 0x0b,
                              0x0b, 0x0b, 0x0b, 0x0b, 0x0b, 0x0b, 0x0b, 0x0b };
@@ -268,19 +263,15 @@
 TEST_MATRIX([ 0, 1 ], ["Key2"], [BSL_CRYPTO_SHA_512], ["7768617420646f2079612077616e7420666f72206e6f7468696e673f"],
             ["164b7a7bfcf819e2e395fbe73b56e0a387bd64222e831fd610270cd7ea2505549758bf75c05a994a6d034f65f8f0e6fdcaeab1a34"
              "d4a6b4b636e070a38bce737"])
-<<<<<<< HEAD
 
 // Test vector 7
-TEST_MATRIX([ 0, 1 ], [7], [BSL_CRYPTO_SHA_256], ["5468697320697320612074657374207573696e672061206c6172676572207468616e20626c6f636b2d73697a65206b657920616e642061206c6172676572207468616e20626c6f636b2d73697a6520646174612e20546865206b6579206e6565647320746f20626520686173686564206265666f7265206265696e6720757365642062792074686520484d414320616c676f726974686d2e"],
+TEST_MATRIX([ 0, 1 ], ["Key7"], [BSL_CRYPTO_SHA_256], ["5468697320697320612074657374207573696e672061206c6172676572207468616e20626c6f636b2d73697a65206b657920616e642061206c6172676572207468616e20626c6f636b2d73697a6520646174612e20546865206b6579206e6565647320746f20626520686173686564206265666f7265206265696e6720757365642062792074686520484d414320616c676f726974686d2e"],
             ["9b09ffa71b942fcb27635fbcd5b0e944bfdc63644f0713938a7f51535c3a35e2"])
-TEST_MATRIX([ 0, 1 ], [7], [BSL_CRYPTO_SHA_384], ["5468697320697320612074657374207573696e672061206c6172676572207468616e20626c6f636b2d73697a65206b657920616e642061206c6172676572207468616e20626c6f636b2d73697a6520646174612e20546865206b6579206e6565647320746f20626520686173686564206265666f7265206265696e6720757365642062792074686520484d414320616c676f726974686d2e"],
+TEST_MATRIX([ 0, 1 ], ["Key7"], [BSL_CRYPTO_SHA_384], ["5468697320697320612074657374207573696e672061206c6172676572207468616e20626c6f636b2d73697a65206b657920616e642061206c6172676572207468616e20626c6f636b2d73697a6520646174612e20546865206b6579206e6565647320746f20626520686173686564206265666f7265206265696e6720757365642062792074686520484d414320616c676f726974686d2e"],
             ["6617178e941f020d351e2f254e8fd32c602420feb0b8fb9adccebb82461e99c5a678cc31e799176d3860e6110c46523e"])
-TEST_MATRIX([ 0, 1 ], [7], [BSL_CRYPTO_SHA_512], ["5468697320697320612074657374207573696e672061206c6172676572207468616e20626c6f636b2d73697a65206b657920616e642061206c6172676572207468616e20626c6f636b2d73697a6520646174612e20546865206b6579206e6565647320746f20626520686173686564206265666f7265206265696e6720757365642062792074686520484d414320616c676f726974686d2e"],
+TEST_MATRIX([ 0, 1 ], ["Key7"], [BSL_CRYPTO_SHA_512], ["5468697320697320612074657374207573696e672061206c6172676572207468616e20626c6f636b2d73697a65206b657920616e642061206c6172676572207468616e20626c6f636b2d73697a6520646174612e20546865206b6579206e6565647320746f20626520686173686564206265666f7265206265696e6720757365642062792074686520484d414320616c676f726974686d2e"],
             ["e37b6a775dc87dbaa4dfa9f96e5e3ffddebd71f8867289865df5a32d20cdc944b6022cac3c4982b10d5eeb55c3e4de15134676fb6de0446065c97440fa8c6a58"])
-void test_hmac_in(int input_case, uint64_t keyid, BSL_CryptoCipherSHAVariant_e sha_var, const char *plaintext_in,
-=======
 void test_hmac_in(int input_case, const char *keyid, BSL_CryptoCipherSHAVariant_e sha_var, const char *plaintext_in,
->>>>>>> 6b49cc4a
                   char *expected)
 {
     string_t exp_txt;
@@ -347,77 +338,13 @@
     string_clear(pt_txt);
 }
 
-TEST_CASE(100, BSL_CRYPTO_SHA_256, "abc123", 1)
-TEST_CASE(1, 999, "abc123", 1)
-TEST_CASE(1, BSL_CRYPTO_SHA_256, "abc123", -1)
-void test_for_failure_hmac(uint64_t keyid, BSL_CryptoCipherSHAVariant_e sha_var, const char *plaintext_in, const int point_of_failure)
-{
-    string_t pt_txt;
-    string_init_set_str(pt_txt, plaintext_in);
-    BSL_Data_t pt_in_data;
-    BSL_Data_Init(&pt_in_data);
-    TEST_ASSERT_EQUAL_INT_MESSAGE(0, BSL_TestUtils_DecodeBase16(&pt_in_data, pt_txt),
-                                  "BSL_TestUtils_DecodeBase16() failed");
-
-    int ret;
-
+TEST_CASE("100", BSL_CRYPTO_SHA_256)
+TEST_CASE("1", 999)
+void test_for_failure_hmac_init(const char *keyid, BSL_CryptoCipherSHAVariant_e sha_var)
+{
     BSL_AuthCtx_t hmac;
-    ret = BSL_AuthCtx_Init(&hmac, keyid, sha_var);
-
-    if (1 == point_of_failure) // first checkpoint
-    {
-        TEST_ASSERT_NOT_EQUAL(0, ret);
-        goto deinit;
-    }
-    TEST_ASSERT_EQUAL(0, ret);
-
-    BSL_SeqReader_t reader;
-    BSL_SeqReader_InitFlat(&reader, pt_in_data.ptr, pt_in_data.len);
-    TEST_ASSERT_NOT_NULL(&reader);
-
-    ret = BSL_AuthCtx_DigestSeq(&hmac, &reader);
-    if (2 == point_of_failure) // second checkpoint
-    {
-        TEST_ASSERT_NOT_EQUAL(0, ret);
-        goto deinit;
-    }
-    TEST_ASSERT_EQUAL(0, ret);
-
-    int hmac_sz = 0;
-    switch (hmac.SHA_variant)
-    {
-        case BSL_CRYPTO_SHA_256:
-            hmac_sz = 32;
-            break;
-        case BSL_CRYPTO_SHA_384:
-            hmac_sz = 48;
-            break;
-        case BSL_CRYPTO_SHA_512:
-            hmac_sz = 64;
-            break;
-        default:
-            TEST_ABORT();
-    }
-
-    {
-        uint8_t hmac_buf[hmac_sz];
-        void   *hmac_buf_ptr = hmac_buf;
-        size_t  hmac_len;
-        ret = BSL_AuthCtx_Finalize(&hmac, &hmac_buf_ptr, &hmac_len);
-        if (3 == point_of_failure) // third checkpoint
-        {
-            TEST_ASSERT_NOT_EQUAL(0, ret);
-            goto deinit;
-        }
-        TEST_ASSERT_EQUAL(0, ret);
-    }
-    
-deinit:
+    TEST_ASSERT_NOT_EQUAL(0, BSL_AuthCtx_Init(&hmac, keyid, sha_var));
     TEST_ASSERT_EQUAL(0, BSL_AuthCtx_Deinit(&hmac));
-
-    BSL_Data_Deinit(&pt_in_data);
-    string_clear(pt_txt);
-
 }
 
 /**
