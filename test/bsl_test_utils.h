--- conflicted
+++ resolved
@@ -356,7 +356,16 @@
  */
 int BSL_TestUtils_DecodeBase16(BSL_Data_t *output, const string_t input);
 
-<<<<<<< HEAD
+int rfc9173_byte_gen_fn_a1(unsigned char *buf, int len);
+int rfc9173_byte_gen_fn_a2_kek(unsigned char *buf, int len);
+int rfc9173_byte_gen_fn_a2_cek(unsigned char *buf, int len);
+int rfc9173_byte_gen_fn_a4(unsigned char *buf, int len);
+
+int rfc9173_byte_gen_fn_a1(unsigned char *buf, int len);
+int rfc9173_byte_gen_fn_a2_kek(unsigned char *buf, int len);
+int rfc9173_byte_gen_fn_a2_cek(unsigned char *buf, int len);
+int rfc9173_byte_gen_fn_a4(unsigned char *buf, int len);
+
 /**
  * Modify bundle's source, destination, and report-to EIDs
  * @param[in, out] input_bundle bundle to modify
@@ -368,11 +377,5 @@
  */
 int BSL_TestUtils_ModifyEIDs(BSL_BundleRef_t *input_bundle, const char *src_eid, const char *dest_eid,
                              const char *report_to_eid);
-=======
-int rfc9173_byte_gen_fn_a1(unsigned char *buf, int len);
-int rfc9173_byte_gen_fn_a2_kek(unsigned char *buf, int len);
-int rfc9173_byte_gen_fn_a2_cek(unsigned char *buf, int len);
-int rfc9173_byte_gen_fn_a4(unsigned char *buf, int len);
->>>>>>> 9618b8d0
 
 #endif