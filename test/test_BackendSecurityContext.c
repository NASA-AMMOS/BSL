--- conflicted
+++ resolved
@@ -221,40 +221,17 @@
     BSL_SecurityActionSet_t   *malloced_actionset   = BSL_TestUtils_InitMallocBIBActionSet(&bib_test_context);
     BSL_SecurityResponseSet_t response_set = { 0 };
 
-<<<<<<< HEAD
-    // int  encode_result      = -1;
-    // bool is_equal_test_vec  = false;
-    int  sec_context_result = BSL_SecCtx_ExecutePolicyActionSet(&LocalTestCtx.bsl, malloced_responseset,
-=======
-    int  encode_result      = -1;
     int  sec_context_result = BSL_SecCtx_ExecutePolicyActionSet(&LocalTestCtx.bsl, &response_set,
->>>>>>> e927d648
                                                                 &mock_bpa_ctr->bundle_ref, malloced_actionset);
 
     // Note, we use the goto statements to better cleanup if failure happens
     if (sec_context_result != 0)
         goto cleanup;
 
-<<<<<<< HEAD
-    // encode_result = mock_bpa_encode(mock_bpa_ctr);
-    // if (encode_result != 0)
-    //     goto cleanup;
-
-    // is_equal_test_vec =
-    //     BSL_TestUtils_IsB16StrEqualTo(RFC9173_TestVectors_AppendixA1.cbor_bundle_original, mock_bpa_ctr->encoded);
-    // if (!is_equal_test_vec)
-    //     goto cleanup;
-=======
-    for (size_t i = 0; i < response_set.total_operations; i++)
-    {
-        TEST_ASSERT_EQUAL(0, response_set.results[i]);
-    }
-
-    encode_result = mock_bpa_encode(mock_bpa_ctr);
-    if (encode_result != 0)
-        goto cleanup;
-
->>>>>>> e927d648
+    for (size_t i = 0; i < response_set.total_operations; i++)
+    {
+        TEST_ASSERT_EQUAL(0, response_set.results[i]);
+    }
 
 cleanup:
     BSL_SecurityResponseSet_Deinit(&response_set);
@@ -262,12 +239,8 @@
     free(malloced_actionset);
 
     TEST_ASSERT_EQUAL(0, sec_context_result);
-<<<<<<< HEAD
     // TEST_ASSERT_EQUAL(0, encode_result);
     // TEST_ASSERT_TRUE(is_equal_test_vec);
-=======
-    TEST_ASSERT_EQUAL(0, encode_result);
->>>>>>> e927d648
 }
 
 // See RFC: https://www.rfc-editor.org/rfc/rfc9173.html#name-example-3-security-blocks-f
@@ -475,7 +448,6 @@
     BSL_SecurityActionSet_AppendSecOper(malloced_actionset, &bcb_op_tgt_bib);
     BSL_SecurityActionSet_AppendSecOper(malloced_actionset, &bib_oper_payload);
 
-    // BSL_SecurityResponseSet_t *malloced_responseset = BSL_TestUtils_MallocEmptyPolicyResponse();
     BSL_SecurityResponseSet_t response_set = { 0 };
 
     const int exec_result = BSL_SecCtx_ExecutePolicyActionSet(&LocalTestCtx.bsl, &response_set,
@@ -491,7 +463,6 @@
     BSL_SecurityActionSet_Deinit(malloced_actionset);
 
     free(malloced_actionset);
-    // free(malloced_responseset);
 }
 
 void test_RFC9173_AppendixA_Example4_Source(void)
