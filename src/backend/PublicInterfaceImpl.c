--- conflicted
+++ resolved
@@ -141,13 +141,6 @@
                 {
                     continue;
                 }
-<<<<<<< HEAD
-                else
-                {
-                    BSL_LOG_ERR("SecOper target (%d) not in this ASB (blk_num=%d,type=%d)", sec_oper->target_block_num,
-                                block.block_num, block.type_code);
-                }
-=======
                 // Now set it's sec_block
                 BSL_AbsSecBlock_t *abs_sec_block = calloc(1, BSL_AbsSecBlock_Sizeof());
                 BSL_Data_t         block_btsd    = { 0 };
@@ -165,7 +158,6 @@
                 }
                 BSL_AbsSecBlock_Deinit(abs_sec_block);
                 free(abs_sec_block);
->>>>>>> d926f2ad
             }
         }
     }
@@ -257,22 +249,7 @@
                 }
             }
 
-            if (must_drop)
-            {
-                break;
-            }
-<<<<<<< HEAD
-            case BSL_POLICYACTION_UNDEFINED:
-            default:
-            {
-                BSL_LOG_ERR("Unhandled policy action: %lu", err_action_code);
-            }
-        }
-
         break;
-=======
-        }
->>>>>>> d926f2ad
     }
 
     if (must_drop)
