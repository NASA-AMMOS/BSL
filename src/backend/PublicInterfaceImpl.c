/*
 * Copyright (c) 2025 The Johns Hopkins University Applied Physics
 * Laboratory LLC.
 *
 * This file is part of the Bundle Protocol Security Library (BSL).
 *
 * Licensed under the Apache License, Version 2.0 (the "License");
 * you may not use this file except in compliance with the License.
 * You may obtain a copy of the License at
 *     http://www.apache.org/licenses/LICENSE-2.0
 * Unless required by applicable law or agreed to in writing, software
 * distributed under the License is distributed on an "AS IS" BASIS,
 * WITHOUT WARRANTIES OR CONDITIONS OF ANY KIND, either express or implied.
 * See the License for the specific language governing permissions and
 * limitations under the License.
 *
 * This work was performed for the Jet Propulsion Laboratory, California
 * Institute of Technology, sponsored by the United States Government under
 * the prime contract 80NM0018D0004 between the Caltech and NASA under
 * subcontract 1700763.
 */
/** @file PublicInterfaceImpl.c
 * @ingroup backend_dyn
 * Implementation of the dynamic backend Public API.
 *
 * @todo MAJOR Complete implementation for ApplySecurity so it can drop blocks or bundles as-needed.
 */
#include <inttypes.h>

#include <BPSecLib_Private.h>
#include <BPSecLib_Public.h>

#include "PublicInterfaceImpl.h"
#include "SecurityActionSet.h"
#include "SecurityResultSet.h"

size_t BSL_LibCtx_Sizeof(void)
{
    return sizeof(BSL_LibCtx_t);
}

int BSL_API_InitLib(BSL_LibCtx_t *lib)
{
    CHK_ARG_NONNULL(lib);

    memset(&lib->tlm_counters, 0, sizeof(BSL_TlmCounters_t));

    BSL_SecCtxDict_init(lib->sc_reg);
    BSL_PolicyDict_init(lib->policy_reg);
    return BSL_SUCCESS;
}

int BSL_API_DeinitLib(BSL_LibCtx_t *lib)
{
    CHK_ARG_NONNULL(lib);

    BSL_PolicyDict_it_t policy_reg_it;
    for (BSL_PolicyDict_it(policy_reg_it, lib->policy_reg); !BSL_PolicyDict_end_p(policy_reg_it);
         BSL_PolicyDict_next(policy_reg_it))
    {
        const BSL_PolicyDesc_t *policy = BSL_PolicyDict_cref(policy_reg_it)->value_ptr;
        if (policy->deinit_fn != NULL)
        {
            // Call the policy deinit function
            (policy->deinit_fn)(policy->user_data);
        }
        else
        {
            BSL_LOG_WARNING("Policy Provider offered no deinit function");
        }
    }

    BSL_PolicyDict_clear(lib->policy_reg);
    BSL_SecCtxDict_clear(lib->sc_reg);
    return BSL_SUCCESS;
}

int BSL_LibCtx_AccumulateTlmCounters(const BSL_LibCtx_t *lib, BSL_TlmCounters_t *tlm)
{
    CHK_ARG_NONNULL(lib);

    for (size_t ix = 0; ix < sizeof(tlm->counters) / sizeof(uint64_t); ++ix)
    {
        tlm->counters[ix] += lib->tlm_counters.counters[ix];
    }

    return BSL_SUCCESS;
}

void BSL_PrimaryBlock_deinit(BSL_PrimaryBlock_t *obj)
{
    ASSERT_ARG_NONNULL(obj);

    BSL_FREE(obj->block_numbers);
    obj->block_numbers = NULL;

    BSL_Data_Deinit(&obj->encoded);
}

int BSL_API_RegisterSecurityContext(BSL_LibCtx_t *lib, uint64_t sec_ctx_id, BSL_SecCtxDesc_t desc)
{
    CHK_ARG_NONNULL(lib);
    CHK_ARG_EXPR(desc.validate != NULL);
    CHK_ARG_EXPR(desc.execute != NULL);

    BSL_SecCtxDict_set_at(lib->sc_reg, sec_ctx_id, desc);
    return BSL_SUCCESS;
}

int BSL_API_RegisterPolicyProvider(BSL_LibCtx_t *lib, uint64_t pp_id, BSL_PolicyDesc_t desc)
{
    CHK_ARG_NONNULL(lib);
    CHK_ARG_EXPR(desc.query_fn != NULL);
    CHK_ARG_EXPR(desc.finalize_fn != NULL);

    BSL_PolicyDict_set_at(lib->policy_reg, pp_id, desc);
    return BSL_SUCCESS;
}

int BSL_API_QuerySecurity(const BSL_LibCtx_t *bsl, BSL_SecurityActionSet_t *output_action_set,
                          const BSL_BundleRef_t *bundle, BSL_PolicyLocation_e location)
{
    CHK_ARG_NONNULL(bsl);
    CHK_ARG_NONNULL(output_action_set);
    CHK_ARG_NONNULL(bundle);

    BSL_LOG_INFO("Querying policy provider for security actions...");
    BSL_SecurityActionSet_Init(output_action_set);
    int query_status = BSL_PolicyRegistry_InspectActions(bsl, output_action_set, bundle, location);
    BSL_LOG_INFO("Completed query: status=%d", query_status);

    BSL_TlmCounters_IncrementCounter((BSL_LibCtx_t *)bsl, BSL_TLM_BUNDLE_INSPECTED_COUNT, 1);

    // Here - find the sec block numbers for all ASBs

    // Explanation:
    // This segment of code finds the block number of the security block
    // that targets (protects) a block whose ID is `target_block_num`
    //
    // I.e., "Get me the security block whose target contains `target_block_num`"
    BSL_PrimaryBlock_t primary_block = { 0 };
    if (BSL_SUCCESS != BSL_BundleCtx_GetBundleMetadata(bundle, &primary_block))
    {
        BSL_LOG_ERR("Cannot get bundle primary block");
        return BSL_ERR_HOST_CALLBACK_FAILED;
    }

    for (size_t ix = 0; ix < primary_block.block_count; ix++)
    {
        BSL_CanonicalBlock_t block = { 0 };
        if (BSL_SUCCESS != BSL_BundleCtx_GetBlockMetadata(bundle, primary_block.block_numbers[ix], &block))
        {
            BSL_LOG_WARNING("Failed to get block number %" PRIu64, primary_block.block_numbers[ix]);
            continue;
        }
        BSL_SecActionList_it_t act_it;
        for (BSL_SecActionList_it(act_it, output_action_set->actions); !BSL_SecActionList_end_p(act_it);
             BSL_SecActionList_next(act_it))
        {
            BSL_SecurityAction_t *act = BSL_SecActionList_ref(act_it);
            for (size_t j = 0; j < BSL_SecurityAction_CountSecOpers(act); j++)
            {
                BSL_SecOper_t *sec_oper = BSL_SecurityAction_GetSecOperAtIndex(act, j);
                if (block.type_code != sec_oper->_service_type)
                {
                    continue;
                }

                // ASB decoder needs the whole BTSD now
                BSL_Data_t btsd_copy;
                BSL_Data_InitBuffer(&btsd_copy, block.btsd_len);

                BSL_SeqReader_t *btsd_read = BSL_BundleCtx_ReadBTSD(bundle, block.block_num);
                BSL_SeqReader_Get(btsd_read, btsd_copy.ptr, &btsd_copy.len);
                BSL_SeqReader_Destroy(btsd_read);

                BSL_AbsSecBlock_t *abs_sec_block = BSL_CALLOC(1, BSL_AbsSecBlock_Sizeof());
<<<<<<< HEAD
=======
                BSL_AbsSecBlock_InitEmpty(abs_sec_block);
>>>>>>> e63438b2
                if (BSL_AbsSecBlock_DecodeFromCBOR(abs_sec_block, &btsd_copy) == 0)
                {
                    if (BSL_AbsSecBlock_ContainsTarget(abs_sec_block, sec_oper->target_block_num))
                    {
                        sec_oper->sec_block_num = block.block_num;
                    }
                }
                else
                {
                    BSL_LOG_WARNING("Failed to parse ASB from BTSD");
                    BSL_SecOper_SetReasonCode(sec_oper, BSL_REASONCODE_BLOCK_UNINTELLIGIBLE);
                }
                BSL_AbsSecBlock_Deinit(abs_sec_block);
                BSL_FREE(abs_sec_block);

                BSL_Data_Deinit(&btsd_copy);
            }
        }
    }
    BSL_PrimaryBlock_deinit(&primary_block);

    if (BSL_SecCtx_ValidatePolicyActionSet((BSL_LibCtx_t *)bsl, bundle, output_action_set) == false)
    {
        query_status = BSL_ERR_SECURITY_CONTEXT_VALIDATION_FAILED;
        BSL_LOG_WARNING("Security Context validation failed");
    }

    return query_status;
}

int BSL_API_ApplySecurity(const BSL_LibCtx_t *bsl, BSL_SecurityResponseSet_t *response_output, BSL_BundleRef_t *bundle,
                          const BSL_SecurityActionSet_t *policy_actions)
{
    CHK_ARG_NONNULL(bsl);
    CHK_ARG_NONNULL(response_output);
    CHK_ARG_NONNULL(bundle);
    CHK_ARG_NONNULL(policy_actions);

    BSL_SecurityResponseSet_Init(response_output);

    int exec_code = BSL_SecCtx_ExecutePolicyActionSet((BSL_LibCtx_t *)bsl, response_output, bundle, policy_actions);
    if (exec_code < BSL_SUCCESS)
    {
        BSL_LOG_ERR("Failed to execute policy action set");
    }

    BSL_SecActionList_it_t act_it;
    for (BSL_SecActionList_it(act_it, policy_actions->actions); !BSL_SecActionList_end_p(act_it);
         BSL_SecActionList_next(act_it))
    {
        BSL_SecurityAction_t *act = BSL_SecActionList_ref(act_it);
        for (size_t i = 0; i < BSL_SecurityAction_CountSecOpers(act); i++)
        {
            BSL_SecOper_t *sec_oper = BSL_SecurityAction_GetSecOperAtIndex(act, i);

            BSL_SecOper_ConclusionState_e conclusion = BSL_SecOper_GetConclusion(sec_oper);

            // When the operation was a success, there's nothing further to do.
            if (conclusion == BSL_SECOP_CONCLUSION_SUCCESS)
            {
                BSL_LOG_DEBUG("Security operation success, target block num = %" PRIu64, sec_oper->target_block_num);
            }
            else
            {
                BSL_LOG_DEBUG("Security operation failure, target block num = %" PRIu64, sec_oper->target_block_num);
            }
        }
    }

    int finalize_status = BSL_PolicyRegistry_FinalizeActions(bsl, policy_actions, bundle, response_output);
    BSL_LOG_INFO("Completed finalize: status=%d", finalize_status);

    BSL_SecurityResponseSet_Deinit(response_output);

    // TODO CHK_POSTCONDITION
    return BSL_SUCCESS;
}<|MERGE_RESOLUTION|>--- conflicted
+++ resolved
@@ -175,10 +175,7 @@
                 BSL_SeqReader_Destroy(btsd_read);
 
                 BSL_AbsSecBlock_t *abs_sec_block = BSL_CALLOC(1, BSL_AbsSecBlock_Sizeof());
-<<<<<<< HEAD
-=======
                 BSL_AbsSecBlock_InitEmpty(abs_sec_block);
->>>>>>> e63438b2
                 if (BSL_AbsSecBlock_DecodeFromCBOR(abs_sec_block, &btsd_copy) == 0)
                 {
                     if (BSL_AbsSecBlock_ContainsTarget(abs_sec_block, sec_oper->target_block_num))
