/*
 * Copyright (c) 2025 The Johns Hopkins University Applied Physics
 * Laboratory LLC.
 *
 * This file is part of the Bundle Protocol Security Library (BSL).
 *
 * Licensed under the Apache License, Version 2.0 (the "License");
 * you may not use this file except in compliance with the License.
 * You may obtain a copy of the License at
 *     http://www.apache.org/licenses/LICENSE-2.0
 * Unless required by applicable law or agreed to in writing, software
 * distributed under the License is distributed on an "AS IS" BASIS,
 * WITHOUT WARRANTIES OR CONDITIONS OF ANY KIND, either express or implied.
 * See the License for the specific language governing permissions and
 * limitations under the License.
 *
 * This work was performed for the Jet Propulsion Laboratory, California
 * Institute of Technology, sponsored by the United States Government under
 * the prime contract 80NM0018D0004 between the Caltech and NASA under
 * subcontract 1700763.
 */

/** @file
 * @brief Implementation of functions to interact with the security context
 * @ingroup backend_dyn
 *
 * @todo Enable checking (not just using a stub returning True.)
 * @todo Complete implementation for BCB acceptor.
 */
#include <BPSecLib_Private.h>

#include "AbsSecBlock.h"
#include "PublicInterfaceImpl.h"
#include "SecOperation.h"
#include "SecurityActionSet.h"
#include "SecurityResultSet.h"

static int Encode_ASB(BSL_BundleRef_t *bundle, uint64_t blk_num, const BSL_AbsSecBlock_t *abs_sec_block)
{
    // Get the needed size first
    BSL_Data_t asb_data;
    BSL_Data_Init(&asb_data);
    ssize_t encode_result = BSL_AbsSecBlock_EncodeToCBOR(abs_sec_block, &asb_data);
    BSL_Data_Deinit(&asb_data);
    if (encode_result <= 0)
    {
        BSL_LOG_ERR("Failed to calculate ASB size");
        return BSL_ERR_ENCODING;
    }

    BSL_Data_InitBuffer(&asb_data, (size_t)encode_result);
    encode_result = BSL_AbsSecBlock_EncodeToCBOR(abs_sec_block, &asb_data);
    if (encode_result <= BSL_SUCCESS)
    {
        BSL_LOG_ERR("Failed to encode ASB");
        return BSL_ERR_ENCODING;
    }

    BSL_SeqWriter_t *btsd_write = BSL_BundleCtx_WriteBTSD(bundle, blk_num, asb_data.len);
    if (!btsd_write)
    {
        BSL_LOG_ERR("Failed to get BTSD writer");
        return BSL_ERR_ENCODING;
    }
    if (BSL_SeqWriter_Put(btsd_write, asb_data.ptr, asb_data.len))
    {
        BSL_LOG_ERR("Failed to write BTSD");
        return BSL_ERR_ENCODING;
    }
    // finalize the write
    BSL_SeqWriter_Destroy(btsd_write);

    BSL_Data_Deinit(&asb_data);
    return BSL_SUCCESS;
}

static int BSL_ExecBIBSource(BSL_SecCtx_Execute_f sec_context_fn, BSL_LibCtx_t *lib, BSL_BundleRef_t *bundle,
                             BSL_SecOper_t *sec_oper, BSL_SecOutcome_t *outcome)
{
    (void)lib;
    CHK_ARG_NONNULL(sec_context_fn);
    CHK_ARG_NONNULL(bundle);
    CHK_ARG_NONNULL(sec_oper);
    CHK_ARG_NONNULL(outcome);

    BSL_TlmCounters_IncrementCounter(lib, BSL_TLM_SECOP_SOURCE_COUNT, 1);

    // TODO(bvb) - This should already have been created ahead of time, around the time of inspect
    uint64_t created_block_num = 0;
    int      created_result    = BSL_BundleCtx_CreateBlock(bundle, BSL_SECBLOCKTYPE_BIB, &created_block_num);
    if (created_result != BSL_SUCCESS)
    {
        BSL_LOG_ERR("Failed to create BIB block, error=%d", created_result);
        BSL_TlmCounters_IncrementCounter(lib, BSL_TLM_SECOP_FAIL_COUNT, 1);
        return BSL_ERR_BUNDLE_OPERATION_FAILED;
    }

    CHK_PROPERTY(created_block_num > 1);

    const int bib_result = (*sec_context_fn)(lib, bundle, sec_oper, outcome);
    if (bib_result != 0) // || outcome->is_success == false)
    {
        BSL_LOG_ERR("BIB Source failed!");
        BSL_TlmCounters_IncrementCounter(lib, BSL_TLM_SECOP_FAIL_COUNT, 1);
        return BSL_ERR_SECURITY_OPERATION_FAILED;
    }

    BSL_CanonicalBlock_t sec_blk = { 0 };
    if (BSL_BundleCtx_GetBlockMetadata(bundle, created_block_num, &sec_blk) != BSL_SUCCESS)
    {
<<<<<<< HEAD
        BSL_LOG_ERR("Could not get BIB block (id=%" PRIu64 ")", created_block_num);
=======
        BSL_LOG_ERR("Could not get BIB block (id=%" PRIu64 ")", created_block_id);
        BSL_TlmCounters_IncrementCounter(lib, BSL_TLM_SECOP_FAIL_COUNT, 1);
>>>>>>> 67c4443b
        return BSL_ERR_SECURITY_OPERATION_FAILED;
    }

    BSL_HostEID_t sec_source_eid = { 0 };
    // TODO - The ownership of this should be cleaned up(!)
    BSL_HostEID_Init(&sec_source_eid);
    if (BSL_Host_GetSecSrcEID(&sec_source_eid) != BSL_SUCCESS)
    {
        BSL_LOG_ERR("Could not get local security source EID");
        BSL_TlmCounters_IncrementCounter(lib, BSL_TLM_SECOP_FAIL_COUNT, 1);
        return BSL_ERR_HOST_CALLBACK_FAILED;
    }
    BSL_AbsSecBlock_t abs_sec_block = { 0 };
    BSL_AbsSecBlock_Init(&abs_sec_block, sec_oper->context_id, sec_source_eid);
    BSL_AbsSecBlock_AddTarget(&abs_sec_block, sec_oper->target_block_num);

    size_t n_results = BSL_SecOutcome_CountResults(outcome);
    for (size_t index = 0; index < n_results; index++)
    {
        BSL_AbsSecBlock_AddResult(&abs_sec_block, BSL_SecOutcome_GetResultAtIndex(outcome, index));
    }

    size_t n_params = BSL_SecOutcome_CountParams(outcome);
    for (size_t index = 0; index < n_params; index++)
    {
        BSL_AbsSecBlock_AddParam(&abs_sec_block, BSL_SecOutcome_GetParamAt(outcome, index));
    }

    int res = Encode_ASB(bundle, created_block_num, &abs_sec_block);
    if (res != BSL_SUCCESS)
    {
<<<<<<< HEAD
        return res;
=======
        BSL_LOG_ERR("Failed to encode ASB");
        BSL_TlmCounters_IncrementCounter(lib, BSL_TLM_SECOP_FAIL_COUNT, 1);
        return BSL_ERR_ENCODING;
    }
    BSL_TlmCounters_IncrementCounter(lib, BSL_TLM_ASB_ENCODE_BYTES, (uint64_t)encode_result);
    BSL_TlmCounters_IncrementCounter(lib, BSL_TLM_ASB_ENCODE_COUNT, 1);

    // Needed size returned to encode_result, realloc btsd
    if (BSL_BundleCtx_ReallocBTSD(bundle, created_block_id, (size_t)encode_result) != BSL_SUCCESS)
    {
        BSL_LOG_ERR("Failed to realloc block ASB space");
        BSL_AbsSecBlock_Deinit(&abs_sec_block);
        BSL_TlmCounters_IncrementCounter(lib, BSL_TLM_SECOP_FAIL_COUNT, 1);
        return BSL_ERR_HOST_CALLBACK_FAILED;
    }
    if (BSL_BundleCtx_GetBlockMetadata(bundle, created_block_id, &sec_blk) != BSL_SUCCESS)
    {
        BSL_LOG_ERR("Could not get BIB block (id=%" PRIu64 ")", created_block_id);
        BSL_AbsSecBlock_Deinit(&abs_sec_block);
        BSL_TlmCounters_IncrementCounter(lib, BSL_TLM_SECOP_FAIL_COUNT, 1);
        return BSL_ERR_SECURITY_OPERATION_FAILED;
    }

    BSL_Data_InitView(&asb_data, sec_blk.btsd_len, sec_blk.btsd);
    encode_result = BSL_AbsSecBlock_EncodeToCBOR(&abs_sec_block, &asb_data);
    BSL_Data_Deinit(&asb_data);
    if (encode_result <= BSL_SUCCESS)
    {
        BSL_LOG_ERR("Failed to encode ASB");
        BSL_TlmCounters_IncrementCounter(lib, BSL_TLM_SECOP_FAIL_COUNT, 1);
        return BSL_ERR_ENCODING;
>>>>>>> 67c4443b
    }
    BSL_TlmCounters_IncrementCounter(lib, BSL_TLM_ASB_ENCODE_BYTES, (uint64_t)encode_result);
    BSL_TlmCounters_IncrementCounter(lib, BSL_TLM_ASB_ENCODE_COUNT, 1);

    BSL_AbsSecBlock_Deinit(&abs_sec_block);
    return BSL_SUCCESS;
}

static int BSL_ExecBIBAccept(BSL_SecCtx_Execute_f sec_context_fn, BSL_LibCtx_t *lib, BSL_BundleRef_t *bundle,
                             BSL_SecOper_t *sec_oper, BSL_SecOutcome_t *outcome)
{
    CHK_ARG_NONNULL(lib);
    CHK_ARG_NONNULL(bundle);
    CHK_PRECONDITION(BSL_SecOper_IsConsistent(sec_oper));
    CHK_PRECONDITION(BSL_SecOutcome_IsConsistent(outcome));

    BSL_CanonicalBlock_t sec_blk = { 0 };
    if (BSL_BundleCtx_GetBlockMetadata(bundle, sec_oper->sec_block_num, &sec_blk) != BSL_SUCCESS)
    {
        BSL_LOG_ERR("Could not get block metadata");
        BSL_TlmCounters_IncrementCounter(lib, BSL_TLM_SECOP_FAIL_COUNT, 1);
        return BSL_ERR_HOST_CALLBACK_FAILED;
    }

    // ASB decoder needs the whole BTSD now
    BSL_Data_t btsd_copy;
    BSL_Data_InitBuffer(&btsd_copy, sec_blk.btsd_len);

    BSL_SeqReader_t *btsd_read = BSL_BundleCtx_ReadBTSD(bundle, sec_blk.block_num);
    BSL_SeqReader_Get(btsd_read, btsd_copy.ptr, &btsd_copy.len);
    BSL_SeqReader_Destroy(btsd_read);

    BSL_AbsSecBlock_t abs_sec_block;
    BSL_AbsSecBlock_InitEmpty(&abs_sec_block);
    if (BSL_AbsSecBlock_DecodeFromCBOR(&abs_sec_block, &btsd_copy) != BSL_SUCCESS)
    {
        BSL_LOG_ERR("Failed to parse ASB CBOR");
        BSL_AbsSecBlock_Deinit(&abs_sec_block);
<<<<<<< HEAD
        BSL_Data_Deinit(&btsd_copy);
        return BSL_ERR_DECODING;
    }
    BSL_Data_Deinit(&btsd_copy);
=======
        BSL_TlmCounters_IncrementCounter(lib, BSL_TLM_SECOP_FAIL_COUNT, 1);
        return BSL_ERR_DECODING;
    }
    BSL_TlmCounters_IncrementCounter(lib, BSL_TLM_ASB_DECODE_BYTES, sec_blk.btsd_len);
    BSL_TlmCounters_IncrementCounter(lib, BSL_TLM_ASB_DECODE_COUNT, 1);
>>>>>>> 67c4443b

    CHK_PROPERTY(BSL_AbsSecBlock_IsConsistent(&abs_sec_block));

    for (size_t i = 0; i < BSLB_SecParamList_size(abs_sec_block.params); i++)
    {
        const BSL_SecParam_t *param = BSLB_SecParamList_cget(abs_sec_block.params, i);
        CHK_PROPERTY(BSL_SecParam_IsConsistent(param));
        BSLB_SecParamList_push_back(sec_oper->_param_list, *param);
    }

    const int sec_context_result = (*sec_context_fn)(lib, bundle, sec_oper, outcome);
    if (sec_context_result != BSL_SUCCESS) // || outcome->is_success == false)
    {
        BSL_LOG_ERR("BIB Acceptor failed!");
        BSL_AbsSecBlock_Deinit(&abs_sec_block);
        BSL_TlmCounters_IncrementCounter(lib, BSL_TLM_SECOP_FAIL_COUNT, 1);
        return BSL_ERR_SECURITY_OPERATION_FAILED;
    }

    bool auth_success = BSL_SecOutcome_IsInAbsSecBlock(outcome, &abs_sec_block);
    if (!auth_success)
    {
        BSL_LOG_ERR("BIB Accepting failed");
        BSL_TlmCounters_IncrementCounter(lib, BSL_TLM_SECOP_FAIL_COUNT, 1);
    }

    // TODO/FIXME - This logic seems to be correct, but should be refactored and simplified.
    // There are too many branches/conditionals each with their own return statement.

    if (BSL_SecOper_IsRoleAcceptor(sec_oper))
    {
        uint64_t target_block_num = BSL_SecOper_GetTargetBlockNum(sec_oper);
        int      status           = BSL_AbsSecBlock_StripResults(&abs_sec_block, target_block_num);
        if (status < 0)
        {
            BSL_LOG_ERR("Failure to strip ASB of results");
            BSL_AbsSecBlock_Deinit(&abs_sec_block);
            BSL_TlmCounters_IncrementCounter(lib, BSL_TLM_SECOP_FAIL_COUNT, 1);
            return BSL_ERR_FAILURE;
        }

        if (BSL_AbsSecBlock_IsEmpty(&abs_sec_block))
        {
            if (BSL_BundleCtx_RemoveBlock(bundle, sec_blk.block_num) != BSL_SUCCESS)
            {
                BSL_LOG_ERR("Failed to remove block when ASB is empty");
                BSL_AbsSecBlock_Deinit(&abs_sec_block);
                BSL_TlmCounters_IncrementCounter(lib, BSL_TLM_SECOP_FAIL_COUNT, 1);
                return BSL_ERR_HOST_CALLBACK_FAILED;
            }
        }
        else
        {
<<<<<<< HEAD
            int res = Encode_ASB(bundle, sec_blk.block_num, &abs_sec_block);
            if (res != BSL_SUCCESS)
            {
                return res;
=======
            // TODO: Realloc sec block's BTSD
            //       And encode ASB into it.
            // At this point we know that the encoded ASB into BTSD will be smaller than what exists
            // right now, since we removed a block.
            // SO encode over it, and then
            BSL_Data_t asb_data;
            BSL_Data_InitView(&asb_data, sec_blk.btsd_len, sec_blk.btsd);
            ssize_t nbytes = BSL_AbsSecBlock_EncodeToCBOR(&abs_sec_block, &asb_data);
            BSL_Data_Deinit(&asb_data);
            if (nbytes < 0)
            {
                BSL_LOG_ERR("Failed to re-encode ASB into sec block BTSD");
                BSL_AbsSecBlock_Deinit(&abs_sec_block);
                BSL_TlmCounters_IncrementCounter(lib, BSL_TLM_SECOP_FAIL_COUNT, 1);
                return BSL_ERR_ENCODING;
            }
            if (BSL_SUCCESS != BSL_BundleCtx_ReallocBTSD(bundle, sec_blk.block_num, (size_t)nbytes))
            {
                BSL_LOG_ERR("Failed to realloc BTSD");
                BSL_AbsSecBlock_Deinit(&abs_sec_block);
                BSL_TlmCounters_IncrementCounter(lib, BSL_TLM_SECOP_FAIL_COUNT, 1);
                return BSL_ERR_HOST_CALLBACK_FAILED;
>>>>>>> 67c4443b
            }
            BSL_TlmCounters_IncrementCounter(lib, BSL_TLM_ASB_ENCODE_BYTES, (uint64_t)nbytes);
            BSL_TlmCounters_IncrementCounter(lib, BSL_TLM_ASB_ENCODE_COUNT, 1);
        }
        BSL_TlmCounters_IncrementCounter(lib, BSL_TLM_SECOP_ACCEPTOR_COUNT, 1);
    }

    BSL_AbsSecBlock_Deinit(&abs_sec_block);

    // TODO(bvb) Check postconditions that the block actually was removed
    if (auth_success)
    {
        BSL_LOG_INFO("BIB Accept SUCCESS");
    }
    else
    {
        BSL_LOG_ERR("BIB Accept FAIL");
        BSL_TlmCounters_IncrementCounter(lib, BSL_TLM_SECOP_FAIL_COUNT, 1);
    }

    return auth_success ? BSL_SUCCESS : BSL_ERR_SECURITY_OPERATION_FAILED;
}

static int BSL_ExecBCBAcceptor(BSL_SecCtx_Execute_f sec_context_fn, BSL_LibCtx_t *lib, BSL_BundleRef_t *bundle,
                               BSL_SecOper_t *sec_oper, BSL_SecOutcome_t *outcome)
{
    (void)lib;
    CHK_ARG_NONNULL(sec_context_fn);
    CHK_ARG_NONNULL(bundle);
    CHK_ARG_NONNULL(sec_oper);
    CHK_ARG_NONNULL(outcome);

    BSL_CanonicalBlock_t sec_blk = { 0 };
    if (BSL_BundleCtx_GetBlockMetadata(bundle, sec_oper->sec_block_num, &sec_blk) != BSL_SUCCESS)
    {
        BSL_LOG_ERR("Could not get block metadata");
        BSL_TlmCounters_IncrementCounter(lib, BSL_TLM_SECOP_FAIL_COUNT, 1);
        return BSL_ERR_HOST_CALLBACK_FAILED;
    }

    // ASB decoder needs the whole BTSD now
    BSL_Data_t btsd_copy;
    BSL_Data_InitBuffer(&btsd_copy, sec_blk.btsd_len);

    BSL_SeqReader_t *btsd_read = BSL_BundleCtx_ReadBTSD(bundle, sec_blk.block_num);
    BSL_SeqReader_Get(btsd_read, btsd_copy.ptr, &btsd_copy.len);
    BSL_SeqReader_Destroy(btsd_read);

    BSL_AbsSecBlock_t abs_sec_block;
    BSL_AbsSecBlock_InitEmpty(&abs_sec_block);
    if (BSL_AbsSecBlock_DecodeFromCBOR(&abs_sec_block, &btsd_copy) != BSL_SUCCESS)
    {
        BSL_LOG_ERR("Failed to parse ASB CBOR");
        BSL_AbsSecBlock_Deinit(&abs_sec_block);
        BSL_TlmCounters_IncrementCounter(lib, BSL_TLM_SECOP_FAIL_COUNT, 1);
        return BSL_ERR_DECODING;
    }
<<<<<<< HEAD
    BSL_Data_Deinit(&btsd_copy);
=======
    BSL_TlmCounters_IncrementCounter(lib, BSL_TLM_ASB_DECODE_BYTES, sec_blk.btsd_len);
    BSL_TlmCounters_IncrementCounter(lib, BSL_TLM_ASB_DECODE_COUNT, 1);
>>>>>>> 67c4443b

    CHK_PROPERTY(BSL_AbsSecBlock_IsConsistent(&abs_sec_block));

    for (size_t i = 0; i < BSLB_SecParamList_size(abs_sec_block.params); i++)
    {
        const BSL_SecParam_t *param = BSLB_SecParamList_cget(abs_sec_block.params, i);
        CHK_PROPERTY(BSL_SecParam_IsConsistent(param));
        BSLB_SecParamList_push_back(sec_oper->_param_list, *param);
    }

    const size_t   result_count = BSLB_SecResultList_size(abs_sec_block.results);
    BSL_SecParam_t results_as_params[result_count];
    for (size_t i = 0; i < result_count; i++)
    {
        BSL_SecResult_t *result = BSLB_SecResultList_get(abs_sec_block.results, i);
        if (result->target_block_num == sec_oper->target_block_num)
        {
            CHK_PROPERTY(BSL_SecResult_IsConsistent(result));
            BSL_SecParam_t *result_param = &results_as_params[i];
            BSL_Data_t      as_data      = { .ptr = result->_bytes, .len = result->_bytelen };
            BSL_SecParam_InitBytestr(result_param, BSL_SECPARAM_TYPE_AUTH_TAG, as_data);
            BSLB_SecParamList_push_back(sec_oper->_param_list, *result_param);
        }
    }

    const int sec_context_result = (*sec_context_fn)(lib, bundle, sec_oper, outcome);
    if (sec_context_result != BSL_SUCCESS) // || outcome->is_success == false)
    {
        BSL_LOG_ERR("BCB Acceptor failed!");
        BSL_AbsSecBlock_Deinit(&abs_sec_block);
        BSL_TlmCounters_IncrementCounter(lib, BSL_TLM_SECOP_FAIL_COUNT, 1);
        return BSL_ERR_SECURITY_OPERATION_FAILED;
    }

    // TODO/FIXME - This logic seems to be correct, but should be refactored and simplified.
    // There are too many branches/conditionals each with their own return statement.

    if (BSL_SecOper_IsRoleAcceptor(sec_oper))
    {
        uint64_t target_block_num = BSL_SecOper_GetTargetBlockNum(sec_oper);
        int      status           = BSL_AbsSecBlock_StripResults(&abs_sec_block, target_block_num);
        if (status < 0)
        {
            BSL_LOG_ERR("Failure to strip ASB of results");
            BSL_AbsSecBlock_Deinit(&abs_sec_block);
            BSL_TlmCounters_IncrementCounter(lib, BSL_TLM_SECOP_FAIL_COUNT, 1);
            return BSL_ERR_FAILURE;
        }

        if (BSL_AbsSecBlock_IsEmpty(&abs_sec_block))
        {
            if (BSL_BundleCtx_RemoveBlock(bundle, sec_blk.block_num) != BSL_SUCCESS)
            {
                BSL_LOG_ERR("Failed to remove block when ASB is empty");
                BSL_AbsSecBlock_Deinit(&abs_sec_block);
                BSL_TlmCounters_IncrementCounter(lib, BSL_TLM_SECOP_FAIL_COUNT, 1);
                return BSL_ERR_HOST_CALLBACK_FAILED;
            }
        }
        else
        {
<<<<<<< HEAD
            int res = Encode_ASB(bundle, sec_blk.block_num, &abs_sec_block);
            if (res != BSL_SUCCESS)
            {
                return res;
=======
            // TODO: Realloc sec block's BTSD
            //       And encode ASB into it.
            // At this point we know that the encoded ASB into BTSD will be smaller than what exists
            // right now, since we removed a block.
            // SO encode over it, and then
            BSL_Data_t asb_data;
            BSL_Data_InitView(&asb_data, sec_blk.btsd_len, sec_blk.btsd);
            ssize_t nbytes = BSL_AbsSecBlock_EncodeToCBOR(&abs_sec_block, &asb_data);
            BSL_Data_Deinit(&asb_data);
            if (nbytes < 0)
            {
                BSL_LOG_ERR("Failed to re-encode ASB into sec block BTSD");
                BSL_AbsSecBlock_Deinit(&abs_sec_block);
                BSL_TlmCounters_IncrementCounter(lib, BSL_TLM_SECOP_FAIL_COUNT, 1);
                return BSL_ERR_ENCODING;
            }
            if (BSL_SUCCESS != BSL_BundleCtx_ReallocBTSD(bundle, sec_blk.block_num, (size_t)nbytes))
            {
                BSL_LOG_ERR("Failed to realloc BTSD");
                BSL_AbsSecBlock_Deinit(&abs_sec_block);
                BSL_TlmCounters_IncrementCounter(lib, BSL_TLM_SECOP_FAIL_COUNT, 1);
                return BSL_ERR_HOST_CALLBACK_FAILED;
>>>>>>> 67c4443b
            }
            BSL_TlmCounters_IncrementCounter(lib, BSL_TLM_ASB_ENCODE_BYTES, (uint64_t)nbytes);
            BSL_TlmCounters_IncrementCounter(lib, BSL_TLM_ASB_ENCODE_COUNT, 1);
        }
        BSL_TlmCounters_IncrementCounter(lib, BSL_TLM_SECOP_ACCEPTOR_COUNT, 1);
    }

    BSL_AbsSecBlock_Deinit(&abs_sec_block);

    // TODO(bvb) Check postconditions that the block actually was removed
    return BSL_SUCCESS;
}

static int BSL_ExecBCBSource(BSL_SecCtx_Execute_f sec_context_fn, BSL_LibCtx_t *lib, BSL_BundleRef_t *bundle,
                             BSL_SecOper_t *sec_oper, BSL_SecOutcome_t *outcome)
{
    (void)lib;

    CHK_ARG_NONNULL(sec_context_fn);
    CHK_ARG_NONNULL(bundle);
    CHK_ARG_NONNULL(sec_oper);
    CHK_ARG_NONNULL(outcome);

    BSL_TlmCounters_IncrementCounter(lib, BSL_TLM_SECOP_SOURCE_COUNT, 1);

    uint64_t created_block_id = 0;
    if (BSL_SUCCESS != BSL_BundleCtx_CreateBlock(bundle, BSL_SECBLOCKTYPE_BCB, &created_block_id))
    {
        BSL_LOG_ERR("Failed to create BCB block");
        BSL_TlmCounters_IncrementCounter(lib, BSL_TLM_SECOP_FAIL_COUNT, 1);
        return BSL_ERR_HOST_CALLBACK_FAILED;
    }
    BSL_LOG_INFO("Created new BCB block id = %" PRIu64, created_block_id);

    sec_oper->sec_block_num = created_block_id;
    int res                 = (*sec_context_fn)(lib, bundle, sec_oper, outcome);
    if (res != 0) // || outcome->is_success == false)
    {
        BSL_LOG_ERR("BCB Source failed!");
        BSL_TlmCounters_IncrementCounter(lib, BSL_TLM_SECOP_FAIL_COUNT, 1);
        return BSL_ERR_SECURITY_OPERATION_FAILED;
    }
    BSL_LOG_INFO("BCB SOURCE operation success.");

    BSL_CanonicalBlock_t sec_blk = { 0 };
    if (BSL_BundleCtx_GetBlockMetadata(bundle, sec_oper->sec_block_num, &sec_blk) != BSL_SUCCESS)
    {
        BSL_LOG_ERR("Failed to get security block");
        BSL_TlmCounters_IncrementCounter(lib, BSL_TLM_SECOP_FAIL_COUNT, 1);
        return BSL_ERR_HOST_CALLBACK_FAILED;
    }

    BSL_AbsSecBlock_t abs_sec_block;
    {
        BSL_HostEID_t src_eid = { 0 };
        BSL_HostEID_Init(&src_eid);
        if (BSL_SUCCESS != BSL_Host_GetSecSrcEID(&src_eid))
        {
            BSL_LOG_ERR("Failed to get host EID");
            BSL_TlmCounters_IncrementCounter(lib, BSL_TLM_SECOP_FAIL_COUNT, 1);
            return BSL_ERR_HOST_CALLBACK_FAILED;
        }
        BSL_AbsSecBlock_Init(&abs_sec_block, sec_oper->context_id, src_eid);
    }
<<<<<<< HEAD
=======
    else
    {
        BSL_Data_t btsd_data = { 0 };
        BSL_Data_InitView(&btsd_data, sec_blk.btsd_len, sec_blk.btsd);
        if (BSL_AbsSecBlock_DecodeFromCBOR(&abs_sec_block, &btsd_data) != BSL_SUCCESS)
        {
            BSL_LOG_ERR("Failed to parse ASB CBOR");
            BSL_TlmCounters_IncrementCounter(lib, BSL_TLM_SECOP_FAIL_COUNT, 1);
            return BSL_ERR_DECODING;
        }
        BSL_TlmCounters_IncrementCounter(lib, BSL_TLM_ASB_DECODE_BYTES, sec_blk.btsd_len);
        BSL_TlmCounters_IncrementCounter(lib, BSL_TLM_ASB_DECODE_COUNT, 1);
    }
>>>>>>> 67c4443b

    BSL_AbsSecBlock_AddTarget(&abs_sec_block, sec_oper->target_block_num);

    size_t n_results = BSL_SecOutcome_CountResults(outcome);
    for (size_t index = 0; index < n_results; index++)
    {
        const BSL_SecResult_t *result_ptr = BSL_SecOutcome_GetResultAtIndex(outcome, index);
        BSL_AbsSecBlock_AddResult(&abs_sec_block, result_ptr);
    }

    size_t n_params = BSL_SecOutcome_CountParams(outcome);
    for (size_t index = 0; index < n_params; index++)
    {
        const BSL_SecParam_t *param_ptr = BSL_SecOutcome_GetParamAt(outcome, index);
        BSL_AbsSecBlock_AddParam(&abs_sec_block, param_ptr);
    }

<<<<<<< HEAD
    // TODO does this handle both cases as above?
    res = Encode_ASB(bundle, sec_blk.block_num, &abs_sec_block);
    if (res != BSL_SUCCESS)
    {
        return res;
=======
    BSL_Data_t asb_data;
    BSL_Data_Init(&asb_data);
    ssize_t encode_result = BSL_AbsSecBlock_EncodeToCBOR(&abs_sec_block, &asb_data);
    BSL_Data_Deinit(&asb_data);
    if (encode_result <= 0)
    {
        BSL_LOG_ERR("Failed to encode ASB");
        BSL_TlmCounters_IncrementCounter(lib, BSL_TLM_SECOP_FAIL_COUNT, 1);
        return BSL_ERR_ENCODING;
    }
    BSL_TlmCounters_IncrementCounter(lib, BSL_TLM_ASB_ENCODE_BYTES, (uint64_t)encode_result);
    BSL_TlmCounters_IncrementCounter(lib, BSL_TLM_ASB_ENCODE_COUNT, 1);

    // Needed size returned to encode_result, realloc btsd
    if (BSL_BundleCtx_ReallocBTSD(bundle, created_block_id, (size_t)encode_result) != BSL_SUCCESS)
    {
        BSL_LOG_ERR("Failed to realloc block ASB space");
        BSL_AbsSecBlock_Deinit(&abs_sec_block);
        BSL_TlmCounters_IncrementCounter(lib, BSL_TLM_SECOP_FAIL_COUNT, 1);
        return BSL_ERR_HOST_CALLBACK_FAILED;
    }
    if (BSL_BundleCtx_GetBlockMetadata(bundle, created_block_id, &sec_blk) != BSL_SUCCESS)
    {
        BSL_LOG_ERR("Could not get BIB block (id=%" PRIu64 ")", created_block_id);
        BSL_AbsSecBlock_Deinit(&abs_sec_block);
        BSL_TlmCounters_IncrementCounter(lib, BSL_TLM_SECOP_FAIL_COUNT, 1);
        return BSL_ERR_SECURITY_OPERATION_FAILED;
    }

    BSL_Data_InitView(&asb_data, sec_blk.btsd_len, sec_blk.btsd);
    encode_result = BSL_AbsSecBlock_EncodeToCBOR(&abs_sec_block, &asb_data);
    BSL_Data_Deinit(&asb_data);
    if (encode_result <= 0)
    {
        BSL_LOG_ERR("Failed to encode ASB");
        BSL_TlmCounters_IncrementCounter(lib, BSL_TLM_SECOP_FAIL_COUNT, 1);
        return BSL_ERR_ENCODING;
>>>>>>> 67c4443b
    }
    BSL_TlmCounters_IncrementCounter(lib, BSL_TLM_ASB_ENCODE_BYTES, (uint64_t)encode_result);
    BSL_TlmCounters_IncrementCounter(lib, BSL_TLM_ASB_ENCODE_COUNT, 1);

    BSL_AbsSecBlock_Deinit(&abs_sec_block);
    return BSL_SUCCESS;
}

int BSL_SecCtx_ExecutePolicyActionSet(BSL_LibCtx_t *lib, BSL_SecurityResponseSet_t *output_response,
                                      BSL_BundleRef_t *bundle, const BSL_SecurityActionSet_t *action_set)
{
    // NOLINTBEGIN
    CHK_ARG_NONNULL(lib);
    CHK_ARG_NONNULL(output_response);
    CHK_ARG_NONNULL(bundle);
    CHK_PRECONDITION(BSL_SecurityActionSet_IsConsistent(action_set));
    // NOLINTEND

    BSL_SecurityResponseSet_Init(output_response, BSL_SecurityActionSet_CountOperations(action_set), 0);
    /**
     * Notes:
     *  - It should evaluate every security operation, even if earlier ones failed.
     *  - The outcome can indicate in the policy action response how exactly it fared (pass, fail, etc)
     *  - BCB will be a special case, since it actively manipulates the BTSD
     *
     */
    BSL_SecOutcome_t *outcome = BSL_CALLOC(1, BSL_SecOutcome_Sizeof());

    BSL_SecActionList_it_t act_it;
    for (BSL_SecActionList_it(act_it, action_set->actions); !BSL_SecActionList_end_p(act_it);
         BSL_SecActionList_next(act_it))
    {
        BSL_SecurityAction_t *act = BSL_SecActionList_ref(act_it);
        for (size_t i = 0; i < BSL_SecurityAction_CountSecOpers(act); i++)
        {
            memset(outcome, 0, BSL_SecOutcome_Sizeof());

            BSL_SecOper_t          *sec_oper = BSL_SecurityAction_GetSecOperAtIndex(act, i);
            const BSL_SecCtxDesc_t *sec_ctx  = BSL_SecCtxDict_cget(lib->sc_reg, sec_oper->context_id);
            ASSERT_PROPERTY(sec_ctx != NULL);

            BSL_SecOutcome_Init(outcome, sec_oper, 100000);

            int errcode = -1;
            if (BSL_SecOper_IsBIB(sec_oper))
            {
                errcode = BSL_SecOper_IsRoleSource(sec_oper) == true
                              ? BSL_ExecBIBSource(sec_ctx->execute, lib, bundle, sec_oper, outcome)
                              : BSL_ExecBIBAccept(sec_ctx->execute, lib, bundle, sec_oper, outcome);
            }
            else
            {
                if (BSL_SecOper_IsRoleSource(sec_oper))
                {
                    errcode = BSL_ExecBCBSource(sec_ctx->execute, lib, bundle, sec_oper, outcome);
                }
                else
                {
                    errcode = BSL_ExecBCBAcceptor(sec_ctx->execute, lib, bundle, sec_oper, outcome);
                }
            }

            BSL_SecOutcome_Deinit(outcome);

            if (errcode != 0)
            {
                BSL_LOG_ERR("Security Op failed: %d", errcode);
                BSL_SecOper_SetConclusion(sec_oper, BSL_SECOP_CONCLUSION_FAILURE);
                break; // stop processing secops if there is a failure
            }
            BSL_SecOper_SetConclusion(sec_oper, BSL_SECOP_CONCLUSION_SUCCESS);
        }
    }
    BSL_FREE(outcome);

    return BSL_SUCCESS;
}

bool BSL_SecCtx_ValidatePolicyActionSet(BSL_LibCtx_t *lib, const BSL_BundleRef_t *bundle,
                                        const BSL_SecurityActionSet_t *action_set)
{
    (void)lib;
    (void)bundle;
    (void)action_set;
    return true;
}<|MERGE_RESOLUTION|>--- conflicted
+++ resolved
@@ -70,6 +70,9 @@
     // finalize the write
     BSL_SeqWriter_Destroy(btsd_write);
 
+    BSL_TlmCounters_IncrementCounter(lib, BSL_TLM_ASB_ENCODE_BYTES, (uint64_t)asb_data.len);
+    BSL_TlmCounters_IncrementCounter(lib, BSL_TLM_ASB_ENCODE_COUNT, 1);
+
     BSL_Data_Deinit(&asb_data);
     return BSL_SUCCESS;
 }
@@ -108,12 +111,8 @@
     BSL_CanonicalBlock_t sec_blk = { 0 };
     if (BSL_BundleCtx_GetBlockMetadata(bundle, created_block_num, &sec_blk) != BSL_SUCCESS)
     {
-<<<<<<< HEAD
-        BSL_LOG_ERR("Could not get BIB block (id=%" PRIu64 ")", created_block_num);
-=======
-        BSL_LOG_ERR("Could not get BIB block (id=%" PRIu64 ")", created_block_id);
-        BSL_TlmCounters_IncrementCounter(lib, BSL_TLM_SECOP_FAIL_COUNT, 1);
->>>>>>> 67c4443b
+        BSL_LOG_ERR("Could not get BIB block (num=%" PRIu64 ")", created_block_num);
+        BSL_TlmCounters_IncrementCounter(lib, BSL_TLM_SECOP_FAIL_COUNT, 1);
         return BSL_ERR_SECURITY_OPERATION_FAILED;
     }
 
@@ -145,44 +144,9 @@
     int res = Encode_ASB(bundle, created_block_num, &abs_sec_block);
     if (res != BSL_SUCCESS)
     {
-<<<<<<< HEAD
+        BSL_TlmCounters_IncrementCounter(lib, BSL_TLM_SECOP_FAIL_COUNT, 1);
         return res;
-=======
-        BSL_LOG_ERR("Failed to encode ASB");
-        BSL_TlmCounters_IncrementCounter(lib, BSL_TLM_SECOP_FAIL_COUNT, 1);
-        return BSL_ERR_ENCODING;
-    }
-    BSL_TlmCounters_IncrementCounter(lib, BSL_TLM_ASB_ENCODE_BYTES, (uint64_t)encode_result);
-    BSL_TlmCounters_IncrementCounter(lib, BSL_TLM_ASB_ENCODE_COUNT, 1);
-
-    // Needed size returned to encode_result, realloc btsd
-    if (BSL_BundleCtx_ReallocBTSD(bundle, created_block_id, (size_t)encode_result) != BSL_SUCCESS)
-    {
-        BSL_LOG_ERR("Failed to realloc block ASB space");
-        BSL_AbsSecBlock_Deinit(&abs_sec_block);
-        BSL_TlmCounters_IncrementCounter(lib, BSL_TLM_SECOP_FAIL_COUNT, 1);
-        return BSL_ERR_HOST_CALLBACK_FAILED;
-    }
-    if (BSL_BundleCtx_GetBlockMetadata(bundle, created_block_id, &sec_blk) != BSL_SUCCESS)
-    {
-        BSL_LOG_ERR("Could not get BIB block (id=%" PRIu64 ")", created_block_id);
-        BSL_AbsSecBlock_Deinit(&abs_sec_block);
-        BSL_TlmCounters_IncrementCounter(lib, BSL_TLM_SECOP_FAIL_COUNT, 1);
-        return BSL_ERR_SECURITY_OPERATION_FAILED;
-    }
-
-    BSL_Data_InitView(&asb_data, sec_blk.btsd_len, sec_blk.btsd);
-    encode_result = BSL_AbsSecBlock_EncodeToCBOR(&abs_sec_block, &asb_data);
-    BSL_Data_Deinit(&asb_data);
-    if (encode_result <= BSL_SUCCESS)
-    {
-        BSL_LOG_ERR("Failed to encode ASB");
-        BSL_TlmCounters_IncrementCounter(lib, BSL_TLM_SECOP_FAIL_COUNT, 1);
-        return BSL_ERR_ENCODING;
->>>>>>> 67c4443b
-    }
-    BSL_TlmCounters_IncrementCounter(lib, BSL_TLM_ASB_ENCODE_BYTES, (uint64_t)encode_result);
-    BSL_TlmCounters_IncrementCounter(lib, BSL_TLM_ASB_ENCODE_COUNT, 1);
+    }
 
     BSL_AbsSecBlock_Deinit(&abs_sec_block);
     return BSL_SUCCESS;
@@ -218,18 +182,13 @@
     {
         BSL_LOG_ERR("Failed to parse ASB CBOR");
         BSL_AbsSecBlock_Deinit(&abs_sec_block);
-<<<<<<< HEAD
         BSL_Data_Deinit(&btsd_copy);
-        return BSL_ERR_DECODING;
-    }
-    BSL_Data_Deinit(&btsd_copy);
-=======
         BSL_TlmCounters_IncrementCounter(lib, BSL_TLM_SECOP_FAIL_COUNT, 1);
         return BSL_ERR_DECODING;
     }
     BSL_TlmCounters_IncrementCounter(lib, BSL_TLM_ASB_DECODE_BYTES, sec_blk.btsd_len);
     BSL_TlmCounters_IncrementCounter(lib, BSL_TLM_ASB_DECODE_COUNT, 1);
->>>>>>> 67c4443b
+    BSL_Data_Deinit(&btsd_copy);
 
     CHK_PROPERTY(BSL_AbsSecBlock_IsConsistent(&abs_sec_block));
 
@@ -283,38 +242,12 @@
         }
         else
         {
-<<<<<<< HEAD
             int res = Encode_ASB(bundle, sec_blk.block_num, &abs_sec_block);
             if (res != BSL_SUCCESS)
             {
+                BSL_TlmCounters_IncrementCounter(lib, BSL_TLM_SECOP_FAIL_COUNT, 1);
                 return res;
-=======
-            // TODO: Realloc sec block's BTSD
-            //       And encode ASB into it.
-            // At this point we know that the encoded ASB into BTSD will be smaller than what exists
-            // right now, since we removed a block.
-            // SO encode over it, and then
-            BSL_Data_t asb_data;
-            BSL_Data_InitView(&asb_data, sec_blk.btsd_len, sec_blk.btsd);
-            ssize_t nbytes = BSL_AbsSecBlock_EncodeToCBOR(&abs_sec_block, &asb_data);
-            BSL_Data_Deinit(&asb_data);
-            if (nbytes < 0)
-            {
-                BSL_LOG_ERR("Failed to re-encode ASB into sec block BTSD");
-                BSL_AbsSecBlock_Deinit(&abs_sec_block);
-                BSL_TlmCounters_IncrementCounter(lib, BSL_TLM_SECOP_FAIL_COUNT, 1);
-                return BSL_ERR_ENCODING;
-            }
-            if (BSL_SUCCESS != BSL_BundleCtx_ReallocBTSD(bundle, sec_blk.block_num, (size_t)nbytes))
-            {
-                BSL_LOG_ERR("Failed to realloc BTSD");
-                BSL_AbsSecBlock_Deinit(&abs_sec_block);
-                BSL_TlmCounters_IncrementCounter(lib, BSL_TLM_SECOP_FAIL_COUNT, 1);
-                return BSL_ERR_HOST_CALLBACK_FAILED;
->>>>>>> 67c4443b
-            }
-            BSL_TlmCounters_IncrementCounter(lib, BSL_TLM_ASB_ENCODE_BYTES, (uint64_t)nbytes);
-            BSL_TlmCounters_IncrementCounter(lib, BSL_TLM_ASB_ENCODE_COUNT, 1);
+            }
         }
         BSL_TlmCounters_IncrementCounter(lib, BSL_TLM_SECOP_ACCEPTOR_COUNT, 1);
     }
@@ -369,12 +302,9 @@
         BSL_TlmCounters_IncrementCounter(lib, BSL_TLM_SECOP_FAIL_COUNT, 1);
         return BSL_ERR_DECODING;
     }
-<<<<<<< HEAD
-    BSL_Data_Deinit(&btsd_copy);
-=======
     BSL_TlmCounters_IncrementCounter(lib, BSL_TLM_ASB_DECODE_BYTES, sec_blk.btsd_len);
     BSL_TlmCounters_IncrementCounter(lib, BSL_TLM_ASB_DECODE_COUNT, 1);
->>>>>>> 67c4443b
+    BSL_Data_Deinit(&btsd_copy);
 
     CHK_PROPERTY(BSL_AbsSecBlock_IsConsistent(&abs_sec_block));
 
@@ -436,38 +366,12 @@
         }
         else
         {
-<<<<<<< HEAD
             int res = Encode_ASB(bundle, sec_blk.block_num, &abs_sec_block);
             if (res != BSL_SUCCESS)
             {
+                BSL_TlmCounters_IncrementCounter(lib, BSL_TLM_SECOP_FAIL_COUNT, 1);
                 return res;
-=======
-            // TODO: Realloc sec block's BTSD
-            //       And encode ASB into it.
-            // At this point we know that the encoded ASB into BTSD will be smaller than what exists
-            // right now, since we removed a block.
-            // SO encode over it, and then
-            BSL_Data_t asb_data;
-            BSL_Data_InitView(&asb_data, sec_blk.btsd_len, sec_blk.btsd);
-            ssize_t nbytes = BSL_AbsSecBlock_EncodeToCBOR(&abs_sec_block, &asb_data);
-            BSL_Data_Deinit(&asb_data);
-            if (nbytes < 0)
-            {
-                BSL_LOG_ERR("Failed to re-encode ASB into sec block BTSD");
-                BSL_AbsSecBlock_Deinit(&abs_sec_block);
-                BSL_TlmCounters_IncrementCounter(lib, BSL_TLM_SECOP_FAIL_COUNT, 1);
-                return BSL_ERR_ENCODING;
-            }
-            if (BSL_SUCCESS != BSL_BundleCtx_ReallocBTSD(bundle, sec_blk.block_num, (size_t)nbytes))
-            {
-                BSL_LOG_ERR("Failed to realloc BTSD");
-                BSL_AbsSecBlock_Deinit(&abs_sec_block);
-                BSL_TlmCounters_IncrementCounter(lib, BSL_TLM_SECOP_FAIL_COUNT, 1);
-                return BSL_ERR_HOST_CALLBACK_FAILED;
->>>>>>> 67c4443b
-            }
-            BSL_TlmCounters_IncrementCounter(lib, BSL_TLM_ASB_ENCODE_BYTES, (uint64_t)nbytes);
-            BSL_TlmCounters_IncrementCounter(lib, BSL_TLM_ASB_ENCODE_COUNT, 1);
+            }
         }
         BSL_TlmCounters_IncrementCounter(lib, BSL_TLM_SECOP_ACCEPTOR_COUNT, 1);
     }
@@ -529,22 +433,6 @@
         }
         BSL_AbsSecBlock_Init(&abs_sec_block, sec_oper->context_id, src_eid);
     }
-<<<<<<< HEAD
-=======
-    else
-    {
-        BSL_Data_t btsd_data = { 0 };
-        BSL_Data_InitView(&btsd_data, sec_blk.btsd_len, sec_blk.btsd);
-        if (BSL_AbsSecBlock_DecodeFromCBOR(&abs_sec_block, &btsd_data) != BSL_SUCCESS)
-        {
-            BSL_LOG_ERR("Failed to parse ASB CBOR");
-            BSL_TlmCounters_IncrementCounter(lib, BSL_TLM_SECOP_FAIL_COUNT, 1);
-            return BSL_ERR_DECODING;
-        }
-        BSL_TlmCounters_IncrementCounter(lib, BSL_TLM_ASB_DECODE_BYTES, sec_blk.btsd_len);
-        BSL_TlmCounters_IncrementCounter(lib, BSL_TLM_ASB_DECODE_COUNT, 1);
-    }
->>>>>>> 67c4443b
 
     BSL_AbsSecBlock_AddTarget(&abs_sec_block, sec_oper->target_block_num);
 
@@ -562,54 +450,12 @@
         BSL_AbsSecBlock_AddParam(&abs_sec_block, param_ptr);
     }
 
-<<<<<<< HEAD
-    // TODO does this handle both cases as above?
     res = Encode_ASB(bundle, sec_blk.block_num, &abs_sec_block);
     if (res != BSL_SUCCESS)
     {
+        BSL_TlmCounters_IncrementCounter(lib, BSL_TLM_SECOP_FAIL_COUNT, 1);
         return res;
-=======
-    BSL_Data_t asb_data;
-    BSL_Data_Init(&asb_data);
-    ssize_t encode_result = BSL_AbsSecBlock_EncodeToCBOR(&abs_sec_block, &asb_data);
-    BSL_Data_Deinit(&asb_data);
-    if (encode_result <= 0)
-    {
-        BSL_LOG_ERR("Failed to encode ASB");
-        BSL_TlmCounters_IncrementCounter(lib, BSL_TLM_SECOP_FAIL_COUNT, 1);
-        return BSL_ERR_ENCODING;
-    }
-    BSL_TlmCounters_IncrementCounter(lib, BSL_TLM_ASB_ENCODE_BYTES, (uint64_t)encode_result);
-    BSL_TlmCounters_IncrementCounter(lib, BSL_TLM_ASB_ENCODE_COUNT, 1);
-
-    // Needed size returned to encode_result, realloc btsd
-    if (BSL_BundleCtx_ReallocBTSD(bundle, created_block_id, (size_t)encode_result) != BSL_SUCCESS)
-    {
-        BSL_LOG_ERR("Failed to realloc block ASB space");
-        BSL_AbsSecBlock_Deinit(&abs_sec_block);
-        BSL_TlmCounters_IncrementCounter(lib, BSL_TLM_SECOP_FAIL_COUNT, 1);
-        return BSL_ERR_HOST_CALLBACK_FAILED;
-    }
-    if (BSL_BundleCtx_GetBlockMetadata(bundle, created_block_id, &sec_blk) != BSL_SUCCESS)
-    {
-        BSL_LOG_ERR("Could not get BIB block (id=%" PRIu64 ")", created_block_id);
-        BSL_AbsSecBlock_Deinit(&abs_sec_block);
-        BSL_TlmCounters_IncrementCounter(lib, BSL_TLM_SECOP_FAIL_COUNT, 1);
-        return BSL_ERR_SECURITY_OPERATION_FAILED;
-    }
-
-    BSL_Data_InitView(&asb_data, sec_blk.btsd_len, sec_blk.btsd);
-    encode_result = BSL_AbsSecBlock_EncodeToCBOR(&abs_sec_block, &asb_data);
-    BSL_Data_Deinit(&asb_data);
-    if (encode_result <= 0)
-    {
-        BSL_LOG_ERR("Failed to encode ASB");
-        BSL_TlmCounters_IncrementCounter(lib, BSL_TLM_SECOP_FAIL_COUNT, 1);
-        return BSL_ERR_ENCODING;
->>>>>>> 67c4443b
-    }
-    BSL_TlmCounters_IncrementCounter(lib, BSL_TLM_ASB_ENCODE_BYTES, (uint64_t)encode_result);
-    BSL_TlmCounters_IncrementCounter(lib, BSL_TLM_ASB_ENCODE_COUNT, 1);
+    }
 
     BSL_AbsSecBlock_Deinit(&abs_sec_block);
     return BSL_SUCCESS;
