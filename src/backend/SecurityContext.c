--- conflicted
+++ resolved
@@ -528,12 +528,7 @@
                     BSL_SecOper_SetReasonCode(sec_oper, BSL_REASONCODE_FAILED_SECOP);
                 }
                 BSL_SecOper_SetConclusion(sec_oper, BSL_SECOP_CONCLUSION_FAILURE);
-<<<<<<< HEAD
-                BSL_SecurityResponseSet_AppendResult(output_response, errcode, sec_oper->failure_code);
-=======
-                BSL_SecOper_SetReasonCode(sec_oper, BSL_REASONCODE_FAILED_SECOP);
                 BSL_SecurityResponseSet_AppendResult(output_response, errcode, sec_oper->policy_action);
->>>>>>> eb94242a
                 break; // stop processing secops if there is a failure
             }
             BSL_SecOper_SetConclusion(sec_oper, BSL_SECOP_CONCLUSION_SUCCESS);
