/*
 * Copyright (c) 2025 The Johns Hopkins University Applied Physics
 * Laboratory LLC.
 *
 * This file is part of the Bundle Protocol Security Library (BSL).
 *
 * Licensed under the Apache License, Version 2.0 (the "License");
 * you may not use this file except in compliance with the License.
 * You may obtain a copy of the License at
 *     http://www.apache.org/licenses/LICENSE-2.0
 * Unless required by applicable law or agreed to in writing, software
 * distributed under the License is distributed on an "AS IS" BASIS,
 * WITHOUT WARRANTIES OR CONDITIONS OF ANY KIND, either express or implied.
 * See the License for the specific language governing permissions and
 * limitations under the License.
 *
 * This work was performed for the Jet Propulsion Laboratory, California
 * Institute of Technology, sponsored by the United States Government under
 * the prime contract 80NM0018D0004 between the Caltech and NASA under
 * subcontract 1700763.
 */

/** @file
 * @brief Implementation of functions to interact with the security context
 * @ingroup backend_dyn
 *
 * @todo Enable checking (not just using a stub returning True.)
 * @todo Complete implementation for BCB acceptor.
 */
#include <BPSecLib_Private.h>

#include "AbsSecBlock.h"
#include "PublicInterfaceImpl.h"
#include "SecOperation.h"
#include "SecurityActionSet.h"
#include "SecurityResultSet.h"

static int Encode_ASB(BSL_LibCtx_t *lib, BSL_BundleRef_t *bundle, uint64_t blk_num,
                      const BSL_AbsSecBlock_t *abs_sec_block)
{
    // Get the needed size first
    BSL_Data_t asb_data;
    BSL_Data_Init(&asb_data);
    ssize_t encode_result = BSL_AbsSecBlock_EncodeToCBOR(abs_sec_block, &asb_data);
    BSL_Data_Deinit(&asb_data);
    if (encode_result <= 0)
    {
        BSL_LOG_ERR("Failed to calculate ASB size");
        return BSL_ERR_ENCODING;
    }

    BSL_Data_InitBuffer(&asb_data, (size_t)encode_result);
    encode_result = BSL_AbsSecBlock_EncodeToCBOR(abs_sec_block, &asb_data);
    if (encode_result <= BSL_SUCCESS)
    {
        BSL_LOG_ERR("Failed to encode ASB");
        return BSL_ERR_ENCODING;
    }

    BSL_SeqWriter_t *btsd_write = BSL_BundleCtx_WriteBTSD(bundle, blk_num, asb_data.len);
    if (!btsd_write)
    {
        BSL_LOG_ERR("Failed to get BTSD writer");
        return BSL_ERR_ENCODING;
    }
    if (BSL_SeqWriter_Put(btsd_write, asb_data.ptr, asb_data.len))
    {
        BSL_LOG_ERR("Failed to write BTSD");
        return BSL_ERR_ENCODING;
    }
    // finalize the write
    BSL_SeqWriter_Destroy(btsd_write);

    BSL_TlmCounters_IncrementCounter(lib, BSL_TLM_ASB_ENCODE_BYTES, (uint64_t)asb_data.len);
    BSL_TlmCounters_IncrementCounter(lib, BSL_TLM_ASB_ENCODE_COUNT, 1);

    BSL_Data_Deinit(&asb_data);
    return BSL_SUCCESS;
}

static int BSL_ExecBIBSource(BSL_SecCtx_Execute_f sec_context_fn, BSL_LibCtx_t *lib, BSL_BundleRef_t *bundle,
                             BSL_SecOper_t *sec_oper, BSL_SecOutcome_t *outcome)
{
    (void)lib;
    CHK_ARG_NONNULL(sec_context_fn);
    CHK_ARG_NONNULL(bundle);
    CHK_ARG_NONNULL(sec_oper);
    CHK_ARG_NONNULL(outcome);

    BSL_TlmCounters_IncrementCounter(lib, BSL_TLM_SECOP_SOURCE_COUNT, 1);

    // TODO(bvb) - This should already have been created ahead of time, around the time of inspect
    uint64_t created_block_num = 0;
    int      created_result    = BSL_BundleCtx_CreateBlock(bundle, BSL_SECBLOCKTYPE_BIB, &created_block_num);
    if (created_result != BSL_SUCCESS)
    {
        BSL_LOG_ERR("Failed to create BIB block, error=%d", created_result);
        BSL_TlmCounters_IncrementCounter(lib, BSL_TLM_SECOP_FAIL_COUNT, 1);
        return BSL_ERR_BUNDLE_OPERATION_FAILED;
    }

    CHK_PROPERTY(created_block_num > 1);

    const int bib_result = (*sec_context_fn)(lib, bundle, sec_oper, outcome);
    if (bib_result != 0) // || outcome->is_success == false)
    {
        BSL_LOG_ERR("BIB Source failed!");
        BSL_TlmCounters_IncrementCounter(lib, BSL_TLM_SECOP_FAIL_COUNT, 1);
        return BSL_ERR_SECURITY_OPERATION_FAILED;
    }

    BSL_CanonicalBlock_t sec_blk = { 0 };
    if (BSL_BundleCtx_GetBlockMetadata(bundle, created_block_num, &sec_blk) != BSL_SUCCESS)
    {
        BSL_LOG_ERR("Could not get BIB block (num=%" PRIu64 ")", created_block_num);
        BSL_TlmCounters_IncrementCounter(lib, BSL_TLM_SECOP_FAIL_COUNT, 1);
        return BSL_ERR_SECURITY_OPERATION_FAILED;
    }

    BSL_HostEID_t sec_source_eid = { 0 };
    // TODO - The ownership of this should be cleaned up(!)
    BSL_HostEID_Init(&sec_source_eid);
    if (BSL_Host_GetSecSrcEID(&sec_source_eid) != BSL_SUCCESS)
    {
        BSL_LOG_ERR("Could not get local security source EID");
        BSL_TlmCounters_IncrementCounter(lib, BSL_TLM_SECOP_FAIL_COUNT, 1);
        return BSL_ERR_HOST_CALLBACK_FAILED;
    }
    BSL_AbsSecBlock_t abs_sec_block = { 0 };
    BSL_AbsSecBlock_Init(&abs_sec_block, sec_oper->context_id, sec_source_eid);
    BSL_AbsSecBlock_AddTarget(&abs_sec_block, sec_oper->target_block_num);

    size_t n_results = BSL_SecOutcome_CountResults(outcome);
    for (size_t index = 0; index < n_results; index++)
    {
        BSL_AbsSecBlock_AddResult(&abs_sec_block, BSL_SecOutcome_GetResultAtIndex(outcome, index));
    }

    size_t n_params = BSL_SecOutcome_CountParams(outcome);
    for (size_t index = 0; index < n_params; index++)
    {
        BSL_AbsSecBlock_AddParam(&abs_sec_block, BSL_SecOutcome_GetParamAt(outcome, index));
    }

    int res = Encode_ASB(lib, bundle, created_block_num, &abs_sec_block);
    if (res != BSL_SUCCESS)
    {
        BSL_TlmCounters_IncrementCounter(lib, BSL_TLM_SECOP_FAIL_COUNT, 1);
        return res;
    }

    BSL_AbsSecBlock_Deinit(&abs_sec_block);
    return BSL_SUCCESS;
}

static int BSL_ExecBIBAccept(BSL_SecCtx_Execute_f sec_context_fn, BSL_LibCtx_t *lib, BSL_BundleRef_t *bundle,
                             BSL_SecOper_t *sec_oper, BSL_SecOutcome_t *outcome)
{
    CHK_ARG_NONNULL(lib);
    CHK_ARG_NONNULL(bundle);
    CHK_PRECONDITION(BSL_SecOper_IsConsistent(sec_oper));
    CHK_PRECONDITION(BSL_SecOutcome_IsConsistent(outcome));

    BSL_CanonicalBlock_t sec_blk = { 0 };
    if (BSL_BundleCtx_GetBlockMetadata(bundle, sec_oper->sec_block_num, &sec_blk) != BSL_SUCCESS)
    {
        BSL_LOG_ERR("Could not get block metadata");
        BSL_TlmCounters_IncrementCounter(lib, BSL_TLM_SECOP_FAIL_COUNT, 1);
        return BSL_ERR_HOST_CALLBACK_FAILED;
    }

    // ASB decoder needs the whole BTSD now
    BSL_Data_t btsd_copy;
    BSL_Data_InitBuffer(&btsd_copy, sec_blk.btsd_len);

    BSL_SeqReader_t *btsd_read = BSL_BundleCtx_ReadBTSD(bundle, sec_blk.block_num);
    BSL_SeqReader_Get(btsd_read, btsd_copy.ptr, &btsd_copy.len);
    BSL_SeqReader_Destroy(btsd_read);

    BSL_AbsSecBlock_t abs_sec_block;
    BSL_AbsSecBlock_InitEmpty(&abs_sec_block);
    if (BSL_AbsSecBlock_DecodeFromCBOR(&abs_sec_block, &btsd_copy) != BSL_SUCCESS)
    {
        BSL_LOG_ERR("Failed to parse ASB CBOR");
        BSL_AbsSecBlock_Deinit(&abs_sec_block);
        BSL_Data_Deinit(&btsd_copy);
        BSL_TlmCounters_IncrementCounter(lib, BSL_TLM_SECOP_FAIL_COUNT, 1);
        return BSL_ERR_DECODING;
    }
    BSL_TlmCounters_IncrementCounter(lib, BSL_TLM_ASB_DECODE_BYTES, sec_blk.btsd_len);
    BSL_TlmCounters_IncrementCounter(lib, BSL_TLM_ASB_DECODE_COUNT, 1);
    BSL_Data_Deinit(&btsd_copy);

    CHK_PROPERTY(BSL_AbsSecBlock_IsConsistent(&abs_sec_block));

    for (size_t i = 0; i < BSLB_SecParamList_size(abs_sec_block.params); i++)
    {
        const BSL_SecParam_t *param = BSLB_SecParamList_cget(abs_sec_block.params, i);
        CHK_PROPERTY(BSL_SecParam_IsConsistent(param));
        BSLB_SecParamList_push_back(sec_oper->_param_list, *param);
    }

    const int sec_context_result = (*sec_context_fn)(lib, bundle, sec_oper, outcome);
    if (sec_context_result != BSL_SUCCESS) // || outcome->is_success == false)
    {
        BSL_LOG_ERR("BIB Acceptor failed!");
        BSL_AbsSecBlock_Deinit(&abs_sec_block);
        BSL_TlmCounters_IncrementCounter(lib, BSL_TLM_SECOP_FAIL_COUNT, 1);
        return BSL_ERR_SECURITY_OPERATION_FAILED;
    }

    bool auth_success = BSL_SecOutcome_IsInAbsSecBlock(outcome, &abs_sec_block);
    if (!auth_success)
    {
        BSL_LOG_ERR("BIB Accepting failed");
        BSL_TlmCounters_IncrementCounter(lib, BSL_TLM_SECOP_FAIL_COUNT, 1);
    }

    // TODO/FIXME - This logic seems to be correct, but should be refactored and simplified.
    // There are too many branches/conditionals each with their own return statement.

    if (BSL_SecOper_IsRoleAcceptor(sec_oper))
    {
        uint64_t target_block_num = BSL_SecOper_GetTargetBlockNum(sec_oper);
        int      status           = BSL_AbsSecBlock_StripResults(&abs_sec_block, target_block_num);
        if (status < 0)
        {
            BSL_LOG_ERR("Failure to strip ASB of results");
            BSL_AbsSecBlock_Deinit(&abs_sec_block);
            BSL_TlmCounters_IncrementCounter(lib, BSL_TLM_SECOP_FAIL_COUNT, 1);
            return BSL_ERR_FAILURE;
        }

        if (BSL_AbsSecBlock_IsEmpty(&abs_sec_block))
        {
            if (BSL_BundleCtx_RemoveBlock(bundle, sec_blk.block_num) != BSL_SUCCESS)
            {
                BSL_LOG_ERR("Failed to remove block when ASB is empty");
                BSL_AbsSecBlock_Deinit(&abs_sec_block);
                BSL_TlmCounters_IncrementCounter(lib, BSL_TLM_SECOP_FAIL_COUNT, 1);
                return BSL_ERR_HOST_CALLBACK_FAILED;
            }
        }
        else
        {
            int res = Encode_ASB(lib, bundle, sec_blk.block_num, &abs_sec_block);
            if (res != BSL_SUCCESS)
            {
                BSL_TlmCounters_IncrementCounter(lib, BSL_TLM_SECOP_FAIL_COUNT, 1);
                return res;
            }
        }
        BSL_TlmCounters_IncrementCounter(lib, BSL_TLM_SECOP_ACCEPTOR_COUNT, 1);
    }

    BSL_AbsSecBlock_Deinit(&abs_sec_block);

    // TODO(bvb) Check postconditions that the block actually was removed
    if (auth_success)
    {
        BSL_LOG_INFO("BIB Accept SUCCESS");
    }
    else
    {
        BSL_LOG_ERR("BIB Accept FAIL");
        BSL_TlmCounters_IncrementCounter(lib, BSL_TLM_SECOP_FAIL_COUNT, 1);
    }

    return auth_success ? BSL_SUCCESS : BSL_ERR_SECURITY_OPERATION_FAILED;
}

static int BSL_ExecBCBAcceptor(BSL_SecCtx_Execute_f sec_context_fn, BSL_LibCtx_t *lib, BSL_BundleRef_t *bundle,
                               BSL_SecOper_t *sec_oper, BSL_SecOutcome_t *outcome)
{
    (void)lib;
    CHK_ARG_NONNULL(sec_context_fn);
    CHK_ARG_NONNULL(bundle);
    CHK_ARG_NONNULL(sec_oper);
    CHK_ARG_NONNULL(outcome);

    BSL_CanonicalBlock_t sec_blk = { 0 };
    if (BSL_BundleCtx_GetBlockMetadata(bundle, sec_oper->sec_block_num, &sec_blk) != BSL_SUCCESS)
    {
        BSL_LOG_ERR("Could not get block metadata");
        BSL_TlmCounters_IncrementCounter(lib, BSL_TLM_SECOP_FAIL_COUNT, 1);
        return BSL_ERR_HOST_CALLBACK_FAILED;
    }

    // ASB decoder needs the whole BTSD now
    BSL_Data_t btsd_copy;
    BSL_Data_InitBuffer(&btsd_copy, sec_blk.btsd_len);

    BSL_SeqReader_t *btsd_read = BSL_BundleCtx_ReadBTSD(bundle, sec_blk.block_num);
    BSL_SeqReader_Get(btsd_read, btsd_copy.ptr, &btsd_copy.len);
    BSL_SeqReader_Destroy(btsd_read);

    BSL_AbsSecBlock_t abs_sec_block;
    BSL_AbsSecBlock_InitEmpty(&abs_sec_block);
    if (BSL_AbsSecBlock_DecodeFromCBOR(&abs_sec_block, &btsd_copy) != BSL_SUCCESS)
    {
        BSL_LOG_ERR("Failed to parse ASB CBOR");
        BSL_AbsSecBlock_Deinit(&abs_sec_block);
        BSL_Data_Deinit(&btsd_copy);
        BSL_TlmCounters_IncrementCounter(lib, BSL_TLM_SECOP_FAIL_COUNT, 1);
        return BSL_ERR_DECODING;
    }
    BSL_TlmCounters_IncrementCounter(lib, BSL_TLM_ASB_DECODE_BYTES, sec_blk.btsd_len);
    BSL_TlmCounters_IncrementCounter(lib, BSL_TLM_ASB_DECODE_COUNT, 1);
    BSL_Data_Deinit(&btsd_copy);

    CHK_PROPERTY(BSL_AbsSecBlock_IsConsistent(&abs_sec_block));

    for (size_t i = 0; i < BSLB_SecParamList_size(abs_sec_block.params); i++)
    {
        const BSL_SecParam_t *param = BSLB_SecParamList_cget(abs_sec_block.params, i);
        CHK_PROPERTY(BSL_SecParam_IsConsistent(param));
        BSLB_SecParamList_push_back(sec_oper->_param_list, *param);
    }

    const size_t   result_count = BSLB_SecResultList_size(abs_sec_block.results);
    BSL_SecParam_t results_as_params[result_count];
    for (size_t i = 0; i < result_count; i++)
    {
        BSL_SecResult_t *result = BSLB_SecResultList_get(abs_sec_block.results, i);
        if (result->target_block_num == sec_oper->target_block_num)
        {
            BSL_Data_t as_data;
            BSL_SecResult_GetAsBytestr(result, &as_data);

            BSL_SecParam_t *result_param = &results_as_params[i];
            BSL_SecParam_InitBytestr(result_param, BSL_SECPARAM_TYPE_AUTH_TAG, as_data);
            BSLB_SecParamList_push_move(sec_oper->_param_list, result_param);
        }
    }

    const int sec_context_result = (*sec_context_fn)(lib, bundle, sec_oper, outcome);
    if (sec_context_result != BSL_SUCCESS) // || outcome->is_success == false)
    {
        BSL_LOG_ERR("BCB Acceptor failed!");
        BSL_AbsSecBlock_Deinit(&abs_sec_block);
        BSL_TlmCounters_IncrementCounter(lib, BSL_TLM_SECOP_FAIL_COUNT, 1);
        return BSL_ERR_SECURITY_OPERATION_FAILED;
    }

    // TODO/FIXME - This logic seems to be correct, but should be refactored and simplified.
    // There are too many branches/conditionals each with their own return statement.

    if (BSL_SecOper_IsRoleAcceptor(sec_oper))
    {
        uint64_t target_block_num = BSL_SecOper_GetTargetBlockNum(sec_oper);
        int      status           = BSL_AbsSecBlock_StripResults(&abs_sec_block, target_block_num);
        if (status < 0)
        {
            BSL_LOG_ERR("Failure to strip ASB of results");
            BSL_AbsSecBlock_Deinit(&abs_sec_block);
            BSL_TlmCounters_IncrementCounter(lib, BSL_TLM_SECOP_FAIL_COUNT, 1);
            return BSL_ERR_FAILURE;
        }

        if (BSL_AbsSecBlock_IsEmpty(&abs_sec_block))
        {
            if (BSL_BundleCtx_RemoveBlock(bundle, sec_blk.block_num) != BSL_SUCCESS)
            {
                BSL_LOG_ERR("Failed to remove block when ASB is empty");
                BSL_AbsSecBlock_Deinit(&abs_sec_block);
                BSL_TlmCounters_IncrementCounter(lib, BSL_TLM_SECOP_FAIL_COUNT, 1);
                return BSL_ERR_HOST_CALLBACK_FAILED;
            }
        }
        else
        {
            int res = Encode_ASB(lib, bundle, sec_blk.block_num, &abs_sec_block);
            if (res != BSL_SUCCESS)
            {
                BSL_TlmCounters_IncrementCounter(lib, BSL_TLM_SECOP_FAIL_COUNT, 1);
                return res;
            }
        }
        BSL_TlmCounters_IncrementCounter(lib, BSL_TLM_SECOP_ACCEPTOR_COUNT, 1);
    }

    BSL_AbsSecBlock_Deinit(&abs_sec_block);

    // TODO(bvb) Check postconditions that the block actually was removed
    return BSL_SUCCESS;
}

static int BSL_ExecBCBSource(BSL_SecCtx_Execute_f sec_context_fn, BSL_LibCtx_t *lib, BSL_BundleRef_t *bundle,
                             BSL_SecOper_t *sec_oper, BSL_SecOutcome_t *outcome)
{
    (void)lib;

    CHK_ARG_NONNULL(sec_context_fn);
    CHK_ARG_NONNULL(bundle);
    CHK_ARG_NONNULL(sec_oper);
    CHK_ARG_NONNULL(outcome);

    BSL_TlmCounters_IncrementCounter(lib, BSL_TLM_SECOP_SOURCE_COUNT, 1);

    uint64_t created_block_id = 0;
    if (BSL_SUCCESS != BSL_BundleCtx_CreateBlock(bundle, BSL_SECBLOCKTYPE_BCB, &created_block_id))
    {
        BSL_LOG_ERR("Failed to create BCB block");
        BSL_TlmCounters_IncrementCounter(lib, BSL_TLM_SECOP_FAIL_COUNT, 1);
        return BSL_ERR_HOST_CALLBACK_FAILED;
    }
    BSL_LOG_INFO("Created new BCB block id = %" PRIu64, created_block_id);

    sec_oper->sec_block_num = created_block_id;
    int res                 = (*sec_context_fn)(lib, bundle, sec_oper, outcome);
    if (res != 0) // || outcome->is_success == false)
    {
        BSL_LOG_ERR("BCB Source failed!");
        BSL_TlmCounters_IncrementCounter(lib, BSL_TLM_SECOP_FAIL_COUNT, 1);
        return BSL_ERR_SECURITY_OPERATION_FAILED;
    }
    BSL_LOG_INFO("BCB SOURCE operation success.");

    BSL_CanonicalBlock_t sec_blk = { 0 };
    if (BSL_BundleCtx_GetBlockMetadata(bundle, sec_oper->sec_block_num, &sec_blk) != BSL_SUCCESS)
    {
        BSL_LOG_ERR("Failed to get security block");
        BSL_TlmCounters_IncrementCounter(lib, BSL_TLM_SECOP_FAIL_COUNT, 1);
        return BSL_ERR_HOST_CALLBACK_FAILED;
    }

    BSL_AbsSecBlock_t abs_sec_block;
    {
        BSL_HostEID_t src_eid = { 0 };
        BSL_HostEID_Init(&src_eid);
        if (BSL_SUCCESS != BSL_Host_GetSecSrcEID(&src_eid))
        {
            BSL_LOG_ERR("Failed to get host EID");
            BSL_TlmCounters_IncrementCounter(lib, BSL_TLM_SECOP_FAIL_COUNT, 1);
            return BSL_ERR_HOST_CALLBACK_FAILED;
        }
        BSL_AbsSecBlock_Init(&abs_sec_block, sec_oper->context_id, src_eid);
    }

    BSL_AbsSecBlock_AddTarget(&abs_sec_block, sec_oper->target_block_num);

    size_t n_results = BSL_SecOutcome_CountResults(outcome);
    for (size_t index = 0; index < n_results; index++)
    {
        const BSL_SecResult_t *result_ptr = BSL_SecOutcome_GetResultAtIndex(outcome, index);
        BSL_AbsSecBlock_AddResult(&abs_sec_block, result_ptr);
    }

    size_t n_params = BSL_SecOutcome_CountParams(outcome);
    for (size_t index = 0; index < n_params; index++)
    {
        const BSL_SecParam_t *param_ptr = BSL_SecOutcome_GetParamAt(outcome, index);
        BSL_AbsSecBlock_AddParam(&abs_sec_block, param_ptr);
    }

    res = Encode_ASB(lib, bundle, sec_blk.block_num, &abs_sec_block);
    if (res != BSL_SUCCESS)
    {
        BSL_TlmCounters_IncrementCounter(lib, BSL_TLM_SECOP_FAIL_COUNT, 1);
        return res;
    }

    BSL_AbsSecBlock_Deinit(&abs_sec_block);
    return BSL_SUCCESS;
}

int BSL_SecCtx_ExecutePolicyActionSet(BSL_LibCtx_t *lib, BSL_SecurityResponseSet_t *output_response,
                                      BSL_BundleRef_t *bundle, const BSL_SecurityActionSet_t *action_set)
{
    // NOLINTBEGIN
    CHK_ARG_NONNULL(lib);
    CHK_ARG_NONNULL(output_response);
    CHK_ARG_NONNULL(bundle);
    CHK_PRECONDITION(BSL_SecurityActionSet_IsConsistent(action_set));
    // NOLINTEND

    /**
     * Notes:
     *  - It should evaluate every security operation, even if earlier ones failed.
     *  - The outcome can indicate in the policy action response how exactly it fared (pass, fail, etc)
     *  - BCB will be a special case, since it actively manipulates the BTSD
     *
     */
    BSL_SecOutcome_t *outcome = BSL_CALLOC(1, BSL_SecOutcome_Sizeof());

    BSL_SecActionList_it_t act_it;
    for (BSL_SecActionList_it(act_it, action_set->actions); !BSL_SecActionList_end_p(act_it);
         BSL_SecActionList_next(act_it))
    {
        BSL_SecurityAction_t *act = BSL_SecActionList_ref(act_it);
        for (size_t i = 0; i < BSL_SecurityAction_CountSecOpers(act); i++)
        {
            memset(outcome, 0, BSL_SecOutcome_Sizeof());

            BSL_SecOper_t          *sec_oper = BSL_SecurityAction_GetSecOperAtIndex(act, i);
            const BSL_SecCtxDesc_t *sec_ctx  = BSL_SecCtxDict_cget(lib->sc_reg, sec_oper->context_id);
            ASSERT_PROPERTY(sec_ctx != NULL);

            BSL_SecOutcome_Init(outcome, sec_oper, 100000);

            int errcode = -1;
            if (BSL_SecOper_IsBIB(sec_oper))
            {
                errcode = BSL_SecOper_IsRoleSource(sec_oper) == true
                              ? BSL_ExecBIBSource(sec_ctx->execute, lib, bundle, sec_oper, outcome)
                              : BSL_ExecBIBAccept(sec_ctx->execute, lib, bundle, sec_oper, outcome);
            }
            else
            {
                if (BSL_SecOper_IsRoleSource(sec_oper))
                {
                    errcode = BSL_ExecBCBSource(sec_ctx->execute, lib, bundle, sec_oper, outcome);
                }
                else
                {
                    errcode = BSL_ExecBCBAcceptor(sec_ctx->execute, lib, bundle, sec_oper, outcome);
                }
            }

            BSL_SecOutcome_Deinit(outcome);

            if (errcode != BSL_SUCCESS)
            {
                BSL_LOG_ERR("Security Op failed: %d", errcode);
                BSL_SecOper_SetConclusion(sec_oper, BSL_SECOP_CONCLUSION_FAILURE);
<<<<<<< HEAD
                BSL_SecurityResponseSet_AppendResult(output_response, errcode, sec_oper->policy_action);
=======
                BSL_SecOper_SetReasonCode(sec_oper, BSL_REASONCODE_FAILED_SECOP);
                BSL_SecurityResponseSet_AppendResult(output_response, errcode, sec_oper->failure_code);
>>>>>>> 0dad895c
                break; // stop processing secops if there is a failure
            }
            BSL_SecOper_SetConclusion(sec_oper, BSL_SECOP_CONCLUSION_SUCCESS);
            BSL_SecurityResponseSet_AppendResult(output_response, errcode, sec_oper->policy_action);
        }
    }
    BSL_FREE(outcome);

    return BSL_SUCCESS;
}

bool BSL_SecCtx_ValidatePolicyActionSet(BSL_LibCtx_t *lib, const BSL_BundleRef_t *bundle,
                                        const BSL_SecurityActionSet_t *action_set)
{
    (void)lib;
    (void)bundle;
    (void)action_set;
    return true;
}<|MERGE_RESOLUTION|>--- conflicted
+++ resolved
@@ -523,12 +523,8 @@
             {
                 BSL_LOG_ERR("Security Op failed: %d", errcode);
                 BSL_SecOper_SetConclusion(sec_oper, BSL_SECOP_CONCLUSION_FAILURE);
-<<<<<<< HEAD
+                BSL_SecOper_SetReasonCode(sec_oper, BSL_REASONCODE_FAILED_SECOP);
                 BSL_SecurityResponseSet_AppendResult(output_response, errcode, sec_oper->policy_action);
-=======
-                BSL_SecOper_SetReasonCode(sec_oper, BSL_REASONCODE_FAILED_SECOP);
-                BSL_SecurityResponseSet_AppendResult(output_response, errcode, sec_oper->failure_code);
->>>>>>> 0dad895c
                 break; // stop processing secops if there is a failure
             }
             BSL_SecOper_SetConclusion(sec_oper, BSL_SECOP_CONCLUSION_SUCCESS);
