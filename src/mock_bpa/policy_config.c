/*
 * Copyright (c) 2025 The Johns Hopkins University Applied Physics
 * Laboratory LLC.
 *
 * This file is part of the Bundle Protocol Security Library (BSL).
 *
 * Licensed under the Apache License, Version 2.0 (the "License");
 * you may not use this file except in compliance with the License.
 * You may obtain a copy of the License at
 *     http://www.apache.org/licenses/LICENSE-2.0
 * Unless required by applicable law or agreed to in writing, software
 * distributed under the License is distributed on an "AS IS" BASIS,
 * WITHOUT WARRANTIES OR CONDITIONS OF ANY KIND, either express or implied.
 * See the License for the specific language governing permissions and
 * limitations under the License.
 *
 * This work was performed for the Jet Propulsion Laboratory, California
 * Institute of Technology, sponsored by the United States Government under
 * the prime contract 80NM0018D0004 between the Caltech and NASA under
 * subcontract 1700763.
 */

/** @file
 * Implementations for permutations of policy configurations.
 * @ingroup mock_bpa
 */

#include "policy_config.h"
#include "text_util.h"

static BSL_HostEIDPattern_t mock_bpa_util_get_eid_pattern_from_text(const char *text)
{
    BSL_HostEIDPattern_t pat;
    BSL_HostEIDPattern_Init(&pat);
    ASSERT_PROPERTY(0 == BSL_HostEIDPattern_DecodeFromText(&pat, text));
    return pat;
}

/**
 * @todo Handle ION events as policy actions - dependent on other BSL issues/ future changes
 */
void mock_bpa_register_policy_from_json(const char *pp_cfg_file_path, BSLP_PolicyProvider_t *policy,
                                        mock_bpa_policy_params_t *params)
{

    uint32_t             sec_block_type;
    uint32_t             sec_ctx_id;
    BSL_SecRole_e        sec_role;
    uint32_t             target_block_type;
    BSL_PolicyLocation_e policy_loc_enum;
    BSL_PolicyAction_e   policy_action_enum;

    const char          *src_str;
    const char          *dest_str;
    const char          *sec_src_str;
    BSL_HostEIDPattern_t src_eid;
    BSL_HostEIDPattern_t dest_eid;
    BSL_HostEIDPattern_t sec_src_eid;

    const char *rule_id_str;

    json_t      *root;
    json_error_t err;

    root = json_load_file(pp_cfg_file_path, 0, &err);
    if (!root)
    {
        BSL_LOG_ERR("JSON error: line %d: %s", err.line, err.text);
        return;
    }

    // policyrule_set attr
    json_t *policyrule_set = json_object_get(root, "policyrule_set");
    if (!policyrule_set || !json_is_array(policyrule_set))
    {
<<<<<<< HEAD
        BSL_LOG_ERR("Missing \"policyrule_set\" \n");
=======
        BSL_LOG_ERR("Missing \"policyrule\" ");
>>>>>>> 6a28037c
        json_decref(root);
        return;
    }

<<<<<<< HEAD
    size_t policy_rule_idx, policy_rule_ct = json_array_size(policyrule_set);
    BSL_LOG_DEBUG(" got (%zu) policyrules:\n", policy_rule_ct);
    for (policy_rule_idx = 0; policy_rule_idx < policy_rule_ct; ++policy_rule_idx)
=======
    // filter attr
    json_t *filter = json_object_get(policyrule, "filter");
    BSL_LOG_DEBUG("filter:");
    if (filter && json_is_object(filter))
>>>>>>> 6a28037c
    {
        json_t *policy_rule_elm = json_array_get(policyrule_set, policy_rule_idx);
        if (!json_is_object(policy_rule_elm))
        {
<<<<<<< HEAD
            continue;
        }
=======
            BSL_LOG_ERR("No rule ID ");
            json_decref(root);
            return;
        }
        const char *rule_id_str = json_string_value(rule_id);
        BSL_LOG_DEBUG("     rule_id: %s", rule_id_str);
>>>>>>> 6a28037c

        // policyrule attr
        json_t *policyrule = json_object_get(policy_rule_elm, "policyrule");
        if (!policyrule || !json_is_object(policyrule))
        {
<<<<<<< HEAD
            BSL_LOG_ERR("Missing \"policyrule\" \n");
            continue;
        }
=======
            BSL_LOG_ERR("No sec role");
            json_decref(root);
            return;
        }
        const char *role_str = json_string_value(role);
        BSL_LOG_DEBUG("     role   : %s", role_str);
>>>>>>> 6a28037c

        // filter attr
        json_t *filter = json_object_get(policyrule, "filter");
        if (filter && json_is_object(filter))
        {
<<<<<<< HEAD
            BSL_LOG_DEBUG("filter:\n");

            // Get rule_id
            json_t *rule_id = json_object_get(filter, "rule_id");
            if (!rule_id)
            {
                BSL_LOG_ERR("No rule ID \n");
                continue;
            }
            rule_id_str = json_string_value(rule_id);
            BSL_LOG_DEBUG("     rule_id: %s\n", rule_id_str);

            // get sec role
            json_t *role = json_object_get(filter, "role");
            if (!role)
            {
                BSL_LOG_ERR("No sec role\n");
                continue;
            }
            const char *role_str = json_string_value(role);
            BSL_LOG_DEBUG("     role   : %s\n", role_str);

            // check for valid sec role
            if (!strcmp(role_str, "s"))
            {
                sec_role = BSL_SECROLE_SOURCE;
            }
            else if (!strcmp(role_str, "v"))
            {
                sec_role = BSL_SECROLE_VERIFIER;
            }
            else if (!strcmp(role_str, "a"))
            {
                sec_role = BSL_SECROLE_ACCEPTOR;
            }
            else
            {
                BSL_LOG_ERR("INVALID SEC ROLE %s\n", role_str);
                continue;
            }

            json_t *src = json_object_get(filter, "src");
            if (src)
            {
                src_str = json_string_value(src);
                BSL_LOG_DEBUG("     src    : %s\n", src_str);
                src_eid = mock_bpa_util_get_eid_pattern_from_text(src_str);
            }
            else
            {
                src_eid = mock_bpa_util_get_eid_pattern_from_text("*:**");
            }

            json_t *dest = json_object_get(filter, "dest");
            if (dest)
            {
                dest_str = json_string_value(dest);
                BSL_LOG_DEBUG("     dest    : %s\n", dest_str);
                dest_eid = mock_bpa_util_get_eid_pattern_from_text(dest_str);
            }
            else
            {
                dest_eid = mock_bpa_util_get_eid_pattern_from_text("*:**");
            }

            json_t *sec_src = json_object_get(filter, "sec_src");
            if (sec_src)
            {
                sec_src_str = json_string_value(sec_src);
                BSL_LOG_DEBUG("     sec_src    : %s\n", sec_src_str);
                sec_src_eid = mock_bpa_util_get_eid_pattern_from_text(sec_src_str);
            }
            else
            {
                sec_src_eid = mock_bpa_util_get_eid_pattern_from_text("*:**");
            }

            // check tgt (target block type)
            json_t *tgt = json_object_get(filter, "tgt");
            if (!tgt)
            {
                BSL_LOG_ERR("No tgt\n");
                continue;
            }
            const long tgt_l = json_integer_value(tgt);
            BSL_LOG_DEBUG("     tgt    : %" JSON_INTEGER_FORMAT "\n", tgt_l);
=======
            sec_role = BSL_SECROLE_ACCEPTOR;
        }
        else
        {
            BSL_LOG_ERR("INVALID SEC ROLE %s", role_str);
            json_decref(root);
            return;
        }

        json_t *src = json_object_get(filter, "src");
        if (src)
        {
            src_str = json_string_value(src);
            BSL_LOG_DEBUG("     src    : %s", src_str);
            src_eid = mock_bpa_util_get_eid_pattern_from_text(src_str);
        }

        json_t *dest = json_object_get(filter, "dest");
        if (dest)
        {
            dest_str = json_string_value(dest);
            BSL_LOG_DEBUG("     dest    : %s", dest_str);
            dest_eid = mock_bpa_util_get_eid_pattern_from_text(dest_str);
        }

        json_t *sec_src = json_object_get(filter, "sec_src");
        if (sec_src)
        {
            sec_src_str = json_string_value(sec_src);
            BSL_LOG_DEBUG("     sec_src    : %s", sec_src_str);
            sec_src_eid = mock_bpa_util_get_eid_pattern_from_text(sec_src_str);
        }

        // must have at least 1 EID for valid filter (for ION)
        // do we care about this for BSL? TODO
        if (!dest && !src && !sec_src)
        {
            BSL_LOG_ERR("No EIDs set, INVALID RULE");
            json_decref(root);
            return;
        }
>>>>>>> 6a28037c

            target_block_type = tgt_l;

            // check loc (sec location )
            json_t *loc = json_object_get(filter, "loc");
            if (!loc)
            {
                BSL_LOG_ERR("No loc\n");
                continue;
            }
            const char *loc_str = json_string_value(loc);
            BSL_LOG_DEBUG("     loc    : %s\n", loc_str);

            if (!strcmp(loc_str, "appin"))
            {
                policy_loc_enum = BSL_POLICYLOCATION_APPIN;
            }
            else if (!strcmp(loc_str, "appout"))
            {
                policy_loc_enum = BSL_POLICYLOCATION_APPOUT;
            }
            else if (!strcmp(loc_str, "clin"))
            {
                policy_loc_enum = BSL_POLICYLOCATION_CLIN;
            }
            else if (!strcmp(loc_str, "clout"))
            {
                policy_loc_enum = BSL_POLICYLOCATION_CLOUT;
            }
            else
            {
                BSL_LOG_ERR("INVALID POLICY LOCATION %s\n", loc_str);
                continue;
            }

            json_t *sc_id = json_object_get(filter, "sc_id");
            if (!sc_id || !json_is_integer(sc_id))
            {
                BSL_LOG_DEBUG("NO SEC CTX ID");
                continue;
            }
            long sc_id_l = json_integer_value(sc_id);
            BSL_LOG_DEBUG("     scid    : %" JSON_INTEGER_FORMAT "\n", sc_id_l);

            sec_ctx_id     = sc_id_l;
            sec_block_type = (sec_ctx_id == 1) ? BSL_SECBLOCKTYPE_BIB : BSL_SECBLOCKTYPE_BCB;
        }
        else
        {
<<<<<<< HEAD
            BSL_LOG_DEBUG("NO FILTER");
            continue;
        }
=======
            BSL_LOG_ERR("No tgt");
            json_decref(root);
            return;
        }
        const long tgt_l = json_integer_value(tgt);
        BSL_LOG_DEBUG("     tgt    : %" JSON_INTEGER_FORMAT "", tgt_l);
>>>>>>> 6a28037c

        // es_ref
        json_t *es_ref = json_object_get(policyrule, "es_ref");
        if (!es_ref || !json_is_string(es_ref))
        {
<<<<<<< HEAD
            BSL_LOG_DEBUG("NO ES REF");
        }
=======
            BSL_LOG_ERR("No loc");
            json_decref(root);
            return;
        }
        const char *loc_str = json_string_value(loc);
        BSL_LOG_DEBUG("     loc    : %s", loc_str);
>>>>>>> 6a28037c

        // _temp_not_ion_spec_policy_action_on_fail
        json_t *policy_action_on_fail = json_object_get(policyrule, "_temp_not_ion_spec_policy_action_on_fail");
        if (!policy_action_on_fail || !json_is_string(policy_action_on_fail))
        {
            BSL_LOG_ERR("NO POLICY ACTION");
            continue;
        }

        const char *policy_act_str = json_string_value(policy_action_on_fail);
        if (!strcmp(policy_act_str, "delete_bundle"))
        {
            policy_action_enum = BSL_POLICYACTION_DROP_BUNDLE;
        }
        else if (!strcmp(policy_act_str, "drop_block"))
        {
            policy_action_enum = BSL_POLICYACTION_DROP_BLOCK;
        }
        else if (!strcmp(policy_act_str, "nothing"))
        {
            policy_action_enum = BSL_POLICYACTION_NOTHING;
        }
        else
        {
<<<<<<< HEAD
            BSL_LOG_ERR("INVALID POLICY ACTION ENUM %s\n", policy_act_str);
            continue;
        }

        uint64_t params_got = 0x0;
=======
            BSL_LOG_ERR("INVALID POLICY LOCATION %s", loc_str);
            json_decref(root);
            return;
        }

        json_t *sc_id   = json_object_get(filter, "sc_id");
        long    sc_id_l = json_integer_value(sc_id);
        BSL_LOG_DEBUG("     scid    : %" JSON_INTEGER_FORMAT "", sc_id_l);
>>>>>>> 6a28037c

        // spec attr
        json_t *spec = json_object_get(policyrule, "spec");
        if (spec && json_is_object(spec))
        {
            // check sec ctx id
            json_t *sc_id   = json_object_get(spec, "sc_id");
            long    sc_id_l = json_integer_value(sc_id);

            BSL_LOG_DEBUG("spec:\n");
            BSL_LOG_DEBUG("     sc_id: %" JSON_INTEGER_FORMAT "\n", sc_id_l ? sc_id_l : -1);

            json_t *sc_parms = json_object_get(spec, "sc_parms");
            if (sc_parms && json_is_array(sc_parms))
            {
                size_t i, n = json_array_size(sc_parms);
                BSL_LOG_DEBUG("     sc_parms (%zu):\n", n);
                for (i = 0; i < n; ++i)
                {
                    json_t *entry = json_array_get(sc_parms, i);
                    if (!json_is_object(entry))
                    {
                        continue;
                    }

                    json_t *id = json_object_get(entry, "id");
                    if (!id || !json_is_string(id))
                    {
                        continue;
                    }
                    const char *id_str = json_string_value(id);

                    json_t *value = json_object_get(entry, "value");
                    if (!value || !json_is_string(value))
                    {
                        continue;
                    }
                    const char *value_str = json_string_value(value);

                    BSL_LOG_DEBUG("         - id: %s, value: %s\n", id_str, value_str);

<<<<<<< HEAD
                    // different valid param IDs for different contexts
                    switch (sc_id_l)
                    {
                        case 1:
                            if (!strcmp(id_str, "key_name"))
                            {
                                BSL_SecParam_InitStr(params->param_test_key, BSL_SECPARAM_TYPE_KEY_ID, value_str);
                                // FIXME add attr?
                                BSL_SecParam_InitInt64(params->param_use_wrapped_key, BSL_SECPARAM_USE_KEY_WRAP, 0);
                                params_got |= 0x1;
                            }
                            else if (!strcmp(id_str, "sha_variant"))
                            {
                                uint64_t sha_var;
                                if (!strcmp(value_str, "5"))
                                {
                                    sha_var = RFC9173_BIB_SHA_HMAC256;
                                }
                                else if (!strcmp(value_str, "6"))
                                {
                                    sha_var = RFC9173_BIB_SHA_HMAC384;
                                }
                                else
                                {
                                    sha_var = RFC9173_BIB_SHA_HMAC512;
                                }

                                BSL_SecParam_InitInt64(params->param_sha_variant, RFC9173_BIB_PARAMID_SHA_VARIANT,
                                                       sha_var);
                                params_got |= 0x2;
                            }
                            else if (!strcmp(id_str, "scope_flags"))
                            {
                                uint64_t flag = strtol(value_str, NULL, 10); // FIXME
                                BSL_SecParam_InitInt64(params->param_integ_scope_flag,
                                                       RFC9173_BIB_PARAMID_INTEG_SCOPE_FLAG, flag);
                                params_got |= 0x4;
                            }
                            if (!strcmp(id_str, "key_wrap"))
                            {
                                uint64_t keywrap;
                                if (!strcmp(value_str, "0"))
                                {
                                    keywrap = 0;
                                }
                                else
                                {
                                    keywrap = 1;
                                }

                                BSL_SecParam_InitInt64(params->param_use_wrapped_key, BSL_SECPARAM_USE_KEY_WRAP,
                                                       keywrap);
                                params_got |= 0x8;
                            }
                            else
                            {
                                BSL_LOG_ERR("INVALID KEY FOR SC ID %d\n", sc_id_l);
                                continue;
                            }
                            break;
                        case 2:
                            if (!strcmp(id_str, "key_name"))
                            {
                                BSL_SecParam_InitStr(params->param_test_key, BSL_SECPARAM_TYPE_KEY_ID, value_str);
                                // FIXME add attr?
                                BSL_SecParam_InitInt64(params->param_use_wrapped_key, BSL_SECPARAM_USE_KEY_WRAP, 0);
                                params_got |= 0x1;
                            }
                            else if (!strcmp(id_str, "iv"))
                            {
                                // TODO covert value_str to bstring
                                // BSL_SecParam_InitBytestr(params->param_init_vector, RFC9173_BCB_SECPARAM_IV, );
                                params_got |= 0x2;
                            }
                            else if (!strcmp(id_str, "aes_variant"))
                            {
                                rfc9173_bcb_aes_variant_e aes_var;
                                if (!strcmp(value_str, "1"))
                                {
                                    aes_var = RFC9173_BCB_AES_VARIANT_A128GCM;
                                }
                                else
                                {
                                    aes_var = RFC9173_BCB_AES_VARIANT_A256GCM;
                                }

                                BSL_SecParam_InitInt64(params->param_aes_variant, RFC9173_BCB_SECPARAM_AESVARIANT,
                                                       aes_var);
                                params_got |= 0x4;
                            }
                            else if (!strcmp(id_str, "aad_scope"))
                            {
                                uint64_t flag = strtol(value_str, NULL, 10); // FIXME
                                BSL_SecParam_InitInt64(params->param_aad_scope_flag, RFC9173_BCB_SECPARAM_AADSCOPE,
                                                       flag);
                                params_got |= 0x8;
                            }
                            if (!strcmp(id_str, "key_wrap"))
                            {
                                uint64_t keywrap;
                                if (!strcmp(value_str, "0"))
                                {
                                    keywrap = 0;
                                }
                                else
                                {
                                    keywrap = 1;
                                }

                                BSL_SecParam_InitInt64(params->param_use_wrapped_key, BSL_SECPARAM_USE_KEY_WRAP,
                                                       keywrap);
                                params_got |= 0x10;
                            }
                            else
                            {
                                BSL_LOG_ERR("INVALID KEY FOR SC ID %d\n", sc_id_l);
                                continue;
                            }
                            break;
                        default:
                            BSL_LOG_ERR("INVALID SC ID\n");
                            continue;
                    }
                }
            }
        }
=======
        BSL_LOG_DEBUG("spec:");
        BSL_LOG_DEBUG("     svc: %s", svc_c ? svc_c : "(null)");
        BSL_LOG_DEBUG("     sc_id: %" JSON_INTEGER_FORMAT "", sc_id_l ? sc_id_l : -1);
>>>>>>> 6a28037c

        // event set
        // TODO currently not utilized
        json_t *event_set = json_object_get(root, "event_set");
        if (event_set && json_is_object(event_set))
        {
<<<<<<< HEAD
            // es_ref
            json_t *es_ref_es = json_object_get(policyrule, "es_ref");
            if (!es_ref_es || !json_is_string(es_ref_es))
=======
            size_t i, n = json_array_size(sc_parms);
            BSL_LOG_DEBUG("     sc_parms (%zu):", n);
            for (i = 0; i < n; ++i)
>>>>>>> 6a28037c
            {
                BSL_LOG_DEBUG("NO ES REF");
            }

            json_t *events = json_object_get(event_set, "events");
            if (events && json_is_array(events))
            {
                size_t i, n = json_array_size(events);
                BSL_LOG_DEBUG("num events (%zu):\n", n);
                for (i = 0; i < n; ++i)
                {
                    json_t *entry = json_array_get(events, i);
                    if (!json_is_object(entry))
                    {
                        continue;
                    }

                    json_t *event_id = json_object_get(entry, "event_id");
                    if (!event_id)
                    {
                        continue;
                    }
                    const char *event_id_str = json_string_value(event_id);

<<<<<<< HEAD
                    BSL_LOG_DEBUG("EVENT ID FOUND: %s", event_id_str);

                    json_t *actions = json_object_get(entry, "actions");
                    if (actions && json_is_array(actions))
                    {
                        size_t j, m = json_array_size(actions);
                        BSL_LOG_DEBUG("num actions in %s (%zu):\n", event_id_str, m);
                        for (j = 0; j < m; ++j)
                        {
                            json_t *act = json_array_get(actions, j);
                            if (!json_is_string(act))
                            {
                                continue;
                            }

                            const char *act_str = json_string_value(act);
                            BSL_LOG_DEBUG("Action of %s: %s", event_id_str, act_str);
                        }
                    }
=======
                BSL_LOG_DEBUG("         - id: %s, value: %s", id_str, value_str);

                // different valid param IDs for different contexts
                switch (sc_id_l)
                {
                    case 1:
                        if (!strcmp(id_str, "key_name"))
                        {}
                        else if (!strcmp(id_str, "sha_variant"))
                        {}
                        else if (!strcmp(id_str, "scope_flags"))
                        {}
                        else
                        {
                            BSL_LOG_ERR("INVALID KEY FOR SC ID %d", sc_id_l);
                            json_decref(root);
                            return;
                        }
                        break;
                    case 2:
                        if (!strcmp(id_str, "key_name"))
                        {}
                        else if (!strcmp(id_str, "iv"))
                        {}
                        else if (!strcmp(id_str, "aes_variant"))
                        {}
                        else if (!strcmp(id_str, "aad_scope"))
                        {}
                        else
                        {
                            BSL_LOG_ERR("INVALID KEY FOR SC ID %d", sc_id_l);
                            json_decref(root);
                            return;
                        }
                        break;
                    default:
                        BSL_LOG_ERR("INVALID SC ID");
                        json_decref(root);
                        return;
>>>>>>> 6a28037c
                }
            }
        }

<<<<<<< HEAD
        BSLP_PolicyPredicate_t *predicate = &policy->predicates[policy->predicate_count++];
        BSLP_PolicyPredicate_Init(predicate, policy_loc_enum, src_eid, sec_src_eid, dest_eid);
=======
        json_t *events = json_object_get(event_set, "events");
        if (events && json_is_array(events))
        {
            size_t i, n = json_array_size(events);
            BSL_LOG_DEBUG("num events (%zu):", n);
            for (i = 0; i < n; ++i)
            {
                json_t *entry = json_array_get(events, i);
                if (!json_is_object(entry))
                    continue;
>>>>>>> 6a28037c

        BSLP_PolicyRule_t *rule = &policy->rules[policy->rule_count++];
        BSLP_PolicyRule_Init(rule, rule_id_str, predicate, sec_ctx_id, sec_role, sec_block_type, target_block_type,
                             policy_action_enum);

        // TODO validate params_got
        (void)params_got;

<<<<<<< HEAD
        if (sec_ctx_id == 2) // BCB
        {
            BSLP_PolicyRule_AddParam(rule, params->param_aes_variant);
            if (sec_role == BSL_SECROLE_SOURCE)
            {
                BSLP_PolicyRule_AddParam(rule, params->param_aad_scope_flag);
                BSL_Crypto_SetRngGenerator(bsl_mock_bpa_rfc9173_bcb_cek);
=======
                json_t *actions = json_object_get(entry, "actions");
                if (actions && json_is_array(actions))
                {
                    size_t j, m = json_array_size(actions);
                    BSL_LOG_DEBUG("num actions in %s (%zu):", event_id_str, m);
                    for (j = 0; j < m; ++j)
                    {
                        json_t *act = json_array_get(actions, j);
                        if (!json_is_string(act))
                            continue;

                        const char *act_str = json_string_value(act);
                        BSL_LOG_DEBUG("Action of %s: %s", event_id_str, act_str);
                    }
                }
>>>>>>> 6a28037c
            }
        }
        else
        {
            BSLP_PolicyRule_AddParam(rule, params->param_sha_variant);
            BSLP_PolicyRule_AddParam(rule, params->param_integ_scope_flag);
        }
        BSLP_PolicyRule_AddParam(rule, params->param_test_key);
        BSLP_PolicyRule_AddParam(rule, params->param_use_wrapped_key);
    }

    json_decref(root);
}

int bsl_mock_bpa_rfc9173_bcb_cek(unsigned char *buf, int len)
{
    if (len == 12) // IV
    {
        uint8_t iv[] = { 0x54, 0x77, 0x65, 0x6c, 0x76, 0x65, 0x31, 0x32, 0x31, 0x32, 0x31, 0x32 };
        memcpy(buf, iv, 12);
    }
    else // A3 KEY
    {
        uint8_t rfc9173A3_key[] = { 0x71, 0x77, 0x65, 0x72, 0x74, 0x79, 0x75, 0x69,
                                    0x6f, 0x70, 0x61, 0x73, 0x64, 0x66, 0x67, 0x68 };
        memcpy(buf, rfc9173A3_key, len);
    }
    return 1;
}

static void mock_bpa_register_policy(const bsl_mock_policy_configuration_t policy_bits, BSLP_PolicyProvider_t *policy,
                                     mock_bpa_policy_params_t *params)
{

    BSL_LOG_DEBUG("Interpreted policy: 0x%X", policy_bits);

    uint32_t sec_block_type     = policy_bits & 0x01;
    uint32_t policy_loc         = (policy_bits >> 1) & 0x01;
    uint32_t bundle_block_type  = (policy_bits >> 2) & 0x03;
    uint32_t policy_action_type = (policy_bits >> 4) & 0x03;
    uint32_t sec_role           = (policy_bits >> 6) & 0x03;
    uint32_t use_wrapped_key    = (policy_bits >> 8) & 0x01;
    uint32_t policy_ignore      = (policy_bits >> 9) & 0x01;

    uint64_t sec_context;

    // Init params for BCB if equal to 1, otherwise BIB
    if (sec_block_type == 1)
    {
        BSL_SecParam_InitInt64(params->param_aad_scope_flag, RFC9173_BCB_SECPARAM_AADSCOPE,
                               RFC9173_BCB_AADSCOPEFLAGID_INC_NONE);
        BSL_SecParam_InitInt64(params->param_aes_variant, RFC9173_BCB_SECPARAM_AESVARIANT,
                               RFC9173_BCB_AES_VARIANT_A128GCM);
        if (use_wrapped_key)
        {
            BSL_SecParam_InitTextstr(params->param_test_key, BSL_SECPARAM_TYPE_KEY_ID, "9103");
            BSL_SecParam_InitInt64(params->param_use_wrapped_key, BSL_SECPARAM_USE_KEY_WRAP, 1);
        }
        else
        {
            BSL_SecParam_InitTextstr(params->param_test_key, BSL_SECPARAM_TYPE_KEY_ID, "9102");
            BSL_SecParam_InitInt64(params->param_use_wrapped_key, BSL_SECPARAM_USE_KEY_WRAP, 0);
        }
    }
    else
    {
        BSL_SecParam_InitInt64(params->param_integ_scope_flag, RFC9173_BIB_PARAMID_INTEG_SCOPE_FLAG, 0);
        BSL_SecParam_InitInt64(params->param_sha_variant, RFC9173_BIB_PARAMID_SHA_VARIANT, RFC9173_BIB_SHA_HMAC512);
        BSL_SecParam_InitTextstr(params->param_test_key, BSL_SECPARAM_TYPE_KEY_ID, "9100");
        BSL_SecParam_InitInt64(params->param_use_wrapped_key, BSL_SECPARAM_USE_KEY_WRAP, 0);
    }

    BSL_SecBlockType_e sec_block_emum;
    if (sec_block_type == 1)
    {
        sec_block_emum = BSL_SECBLOCKTYPE_BCB;
        sec_context    = 2;
        BSL_LOG_DEBUG("Policy: 0x%X - BSL Security Block Type: BCB", policy_bits);
    }
    else
    {
        sec_block_emum = BSL_SECBLOCKTYPE_BIB;
        sec_context    = 1;
        BSL_LOG_DEBUG("Policy: 0x%X - BSL Security Block Type: BIB", policy_bits);
    }

    BSL_PolicyLocation_e policy_loc_enum;
    if (policy_loc == 1)
    {
        policy_loc_enum = BSL_POLICYLOCATION_CLIN;
        BSL_LOG_DEBUG("Policy: 0x%X - Policy Location: CLIN", policy_bits);
    }
    else
    {
        policy_loc_enum = BSL_POLICYLOCATION_CLOUT;
        BSL_LOG_DEBUG("Policy: 0x%X - Policy Location: CLOUT", policy_bits);
    }

    BSL_BundleBlockTypeCode_e bundle_block_enum;
    switch (bundle_block_type)
    {
        case 0:
            bundle_block_enum = BSL_BLOCK_TYPE_PRIMARY;
            BSL_LOG_DEBUG("Policy: 0x%X - Bundle Block Type: PRIMARY", policy_bits);
            break;
        case 1:
            bundle_block_enum = BSL_BLOCK_TYPE_PAYLOAD;
            BSL_LOG_DEBUG("Policy: 0x%X - Bundle Block Type: PAYLOAD", policy_bits);
            break;
        case 2:
            bundle_block_enum = 192;
            BSL_LOG_DEBUG("Policy: 0x%X - Bundle Block Type: PRIVATE (192)", policy_bits);
            break;
        case 3:
            bundle_block_enum = BSL_BLOCK_TYPE_BUNDLE_AGE;
            BSL_LOG_DEBUG("Policy: 0x%X - Bundle Block Type: BUNDLE AGE", policy_bits);
            break;
        default:
            return;
    }

    BSL_PolicyAction_e policy_action_enum;
    switch (policy_action_type)
    {
        case 0:
            policy_action_enum = BSL_POLICYACTION_NOTHING;
            BSL_LOG_DEBUG("Policy: 0x%X - Policy Acion: DO NOTHING", policy_bits);
            break;
        case 1:
            policy_action_enum = BSL_POLICYACTION_DROP_BLOCK;
            BSL_LOG_DEBUG("Policy: 0x%X - Policy Acion: DROP BLOCK", policy_bits);
            break;
        case 2:
            policy_action_enum = BSL_POLICYACTION_DROP_BUNDLE;
            BSL_LOG_DEBUG("Policy: 0x%X - Policy Acion: DROP BUNDLE", policy_bits);
            break;
        default:
            policy_action_enum = BSL_POLICYACTION_NOTHING;
            BSL_LOG_DEBUG("Policy: 0x%X - Policy Acion: DO NOTHING", policy_bits);
            break;
    }

    BSL_SecRole_e sec_role_enum;
    switch (sec_role)
    {
        case 0:
            sec_role_enum = BSL_SECROLE_SOURCE;
            BSL_LOG_DEBUG("Policy: 0x%X - Security Role: SOURCE", policy_bits);
            break;
        case 1:
            sec_role_enum = BSL_SECROLE_VERIFIER;
            BSL_LOG_DEBUG("Policy: 0x%X - Security Role: VERIFIER", policy_bits);
            break;
        case 2:
            sec_role_enum = BSL_SECROLE_ACCEPTOR;
            BSL_LOG_DEBUG("Policy: 0x%X - Security Role: ACCEPTOR", policy_bits);
            break;
        default:
            sec_role_enum = BSL_SECROLE_VERIFIER;
            BSL_LOG_DEBUG("Policy: 0x%X - Security Role: VERIFIER", policy_bits);
            break;
    }

    BSL_HostEIDPattern_t eid_src_pat;
    if (policy_ignore)
    {
        BSL_LOG_INFO("Creating src eid pattern to match none - bundle should be ignored!");
        eid_src_pat = mock_bpa_util_get_eid_pattern_from_text("");
    }
    else
    {
        eid_src_pat = mock_bpa_util_get_eid_pattern_from_text("*:**");
    }

    // Create a rule to verify security block at APP/CLA Ingress
    char policybits_str[100];
    sprintf(policybits_str, "Policy: %x", policy_bits);
    BSLP_PolicyPredicate_t *predicate_all_in = &policy->predicates[policy->predicate_count++];
    BSLP_PolicyPredicate_Init(predicate_all_in, policy_loc_enum, eid_src_pat,
                              mock_bpa_util_get_eid_pattern_from_text("*:**"),
                              mock_bpa_util_get_eid_pattern_from_text("*:**"));
    BSLP_PolicyRule_t *rule_all_in = &policy->rules[policy->rule_count++];
    BSLP_PolicyRule_Init(rule_all_in, policybits_str, predicate_all_in, sec_context, sec_role_enum, sec_block_emum,
                         bundle_block_enum, policy_action_enum);

    if (sec_block_emum == BSL_SECBLOCKTYPE_BCB)
    {
<<<<<<< HEAD
        BSLP_PolicyRule_AddParam(rule_all_in, params->param_aes_variant);
        if (sec_role_enum == BSL_SECROLE_SOURCE)
=======
        BSLP_PolicyRule_CopyParam(rule_all_in, params->param_aes_variant);
        if (sec_role != BSL_SECROLE_SOURCE)
>>>>>>> 6a28037c
        {
            BSLP_PolicyRule_CopyParam(rule_all_in, params->param_aad_scope_flag);
            BSL_Crypto_SetRngGenerator(bsl_mock_bpa_rfc9173_bcb_cek);
        }
    }
    else
    {
        BSLP_PolicyRule_CopyParam(rule_all_in, params->param_sha_variant);
        BSLP_PolicyRule_CopyParam(rule_all_in, params->param_integ_scope_flag);
    }
    BSLP_PolicyRule_CopyParam(rule_all_in, params->param_use_wrapped_key);
    BSLP_PolicyRule_CopyParam(rule_all_in, params->param_test_key);
}

int mock_bpa_handle_policy_config(const char *policies, BSLP_PolicyProvider_t *policy, mock_bpa_policy_registry_t *reg)
{
    // Split up and register each policy
    const char *curs = policies;
    char       *pend;
    while (true)
    {
        mock_bpa_policy_params_t *params = mock_bpa_policy_registry_get(reg);
        if (!params)
        {
            BSL_LOG_CRIT("POLICY COUNT EXCEEDED, NOT REGISTERING FURTHER");
            return -1;
        }

        uint32_t val = strtoul(curs, &pend, 0);
        if (pend == curs)
        {
            BSL_LOG_ERR("Failed to decode policy integer at: %s", curs);
        }
        curs = pend;
        mock_bpa_register_policy(val, policy, params);

        if (*curs == '\0')
        {
            break;
        }
        else if (*curs != ',')
        {
            BSL_LOG_ERR("Failed to decode policy list (expecting comma) at: %s", curs);
        }
        curs += 1;
    }

    BSL_LOG_DEBUG("Successfully created policy registry of size: %d", mock_bpa_policy_registry_size(reg));
    return 0;
}

int mock_bpa_key_registry_init(const char *pp_cfg_file_path)
{

    int          retval = 0;
    json_t      *root;
    json_error_t err;

    BSL_LOG_INFO("Reading keys from %s", pp_cfg_file_path);
    root = json_load_file(pp_cfg_file_path, 0, &err);
    if (!root)
    {
        BSL_LOG_ERR("JSON error: line %d: %s", err.line, err.text);
        json_decref(root);
        return 1;
    }

    json_t *keys = json_object_get(root, "keys");
    if (!keys || !json_is_array(keys))
    {
        BSL_LOG_ERR("Missing \"keys\" ");
        json_decref(root);
        return 1;
    }

    size_t n = json_array_size(keys);
    BSL_LOG_INFO("Found %zu key objects", n);

    for (size_t i = 0; !retval && (i < n); ++i)
    {
        json_t *key_obj = json_array_get(keys, i);
        if (!json_is_object(key_obj))
        {
            continue;
        }

        json_t *kty = json_object_get(key_obj, "kty");
        if (!kty)
        {
            BSL_LOG_ERR("Missing \"kty\" ");
            continue;
        }

        if (0 != strcmp("oct", json_string_value(kty)))
        {
            BSL_LOG_ERR("Not a symmetric key set");
            continue;
        }

        json_t *kid = json_object_get(key_obj, "kid");
        if (!kid || !json_is_string(kid))
        {
            BSL_LOG_ERR("Missing \"kid\" ");
            continue;
        }
        const char *kid_str = json_string_value(kid);
        BSL_LOG_DEBUG("kid: %s", kid_str);

        json_t *k = json_object_get(key_obj, "k");
        if (!k || !json_is_string(k))
        {
            BSL_LOG_ERR("Missing \"k\" ");
            continue;
        }
        const char *k_str = json_string_value(k);
        BSL_LOG_DEBUG("k: %s", k_str);

        m_string_t k_text;
        m_string_init_set_cstr(k_text, k_str);
        m_bstring_t k_data;
        m_bstring_init(k_data);

        retval = mock_bpa_base64_decode(k_data, k_text);

        if (!retval)
        {
            const size_t   k_len = m_bstring_size(k_data);
            const uint8_t *k_ptr = m_bstring_view(k_data, 0, k_len);

            retval = BSL_Crypto_AddRegistryKey(kid_str, k_ptr, k_len);
        }
        m_bstring_clear(k_data);
        m_string_clear(k_text);
    }

    json_decref(root);

    return retval;
}<|MERGE_RESOLUTION|>--- conflicted
+++ resolved
@@ -73,84 +73,54 @@
     json_t *policyrule_set = json_object_get(root, "policyrule_set");
     if (!policyrule_set || !json_is_array(policyrule_set))
     {
-<<<<<<< HEAD
-        BSL_LOG_ERR("Missing \"policyrule_set\" \n");
-=======
-        BSL_LOG_ERR("Missing \"policyrule\" ");
->>>>>>> 6a28037c
+        BSL_LOG_ERR("Missing policyrule set ");
         json_decref(root);
         return;
     }
 
-<<<<<<< HEAD
     size_t policy_rule_idx, policy_rule_ct = json_array_size(policyrule_set);
-    BSL_LOG_DEBUG(" got (%zu) policyrules:\n", policy_rule_ct);
+    BSL_LOG_DEBUG(" got (%zu) policyrules:", policy_rule_ct);
     for (policy_rule_idx = 0; policy_rule_idx < policy_rule_ct; ++policy_rule_idx)
-=======
-    // filter attr
-    json_t *filter = json_object_get(policyrule, "filter");
-    BSL_LOG_DEBUG("filter:");
-    if (filter && json_is_object(filter))
->>>>>>> 6a28037c
     {
         json_t *policy_rule_elm = json_array_get(policyrule_set, policy_rule_idx);
         if (!json_is_object(policy_rule_elm))
         {
-<<<<<<< HEAD
-            continue;
-        }
-=======
-            BSL_LOG_ERR("No rule ID ");
-            json_decref(root);
-            return;
-        }
-        const char *rule_id_str = json_string_value(rule_id);
-        BSL_LOG_DEBUG("     rule_id: %s", rule_id_str);
->>>>>>> 6a28037c
+            continue;
+        }
 
         // policyrule attr
         json_t *policyrule = json_object_get(policy_rule_elm, "policyrule");
         if (!policyrule || !json_is_object(policyrule))
         {
-<<<<<<< HEAD
-            BSL_LOG_ERR("Missing \"policyrule\" \n");
-            continue;
-        }
-=======
-            BSL_LOG_ERR("No sec role");
-            json_decref(root);
-            return;
-        }
-        const char *role_str = json_string_value(role);
-        BSL_LOG_DEBUG("     role   : %s", role_str);
->>>>>>> 6a28037c
+            BSL_LOG_ERR("Missing policyrule");
+            continue;
+        }
 
         // filter attr
         json_t *filter = json_object_get(policyrule, "filter");
         if (filter && json_is_object(filter))
         {
-<<<<<<< HEAD
-            BSL_LOG_DEBUG("filter:\n");
+            BSL_LOG_DEBUG("filter:");
 
             // Get rule_id
             json_t *rule_id = json_object_get(filter, "rule_id");
             if (!rule_id)
             {
-                BSL_LOG_ERR("No rule ID \n");
+                BSL_LOG_ERR("No rule ID ");
                 continue;
             }
             rule_id_str = json_string_value(rule_id);
-            BSL_LOG_DEBUG("     rule_id: %s\n", rule_id_str);
+            BSL_LOG_DEBUG("     rule_id: %s", rule_id_str);
 
             // get sec role
             json_t *role = json_object_get(filter, "role");
             if (!role)
             {
-                BSL_LOG_ERR("No sec role\n");
+                BSL_LOG_ERR("No sec role");
                 continue;
             }
             const char *role_str = json_string_value(role);
-            BSL_LOG_DEBUG("     role   : %s\n", role_str);
+            BSL_LOG_DEBUG("     role   : %s", role_str);
 
             // check for valid sec role
             if (!strcmp(role_str, "s"))
@@ -167,7 +137,7 @@
             }
             else
             {
-                BSL_LOG_ERR("INVALID SEC ROLE %s\n", role_str);
+                BSL_LOG_ERR("INVALID SEC ROLE %s", role_str);
                 continue;
             }
 
@@ -175,7 +145,7 @@
             if (src)
             {
                 src_str = json_string_value(src);
-                BSL_LOG_DEBUG("     src    : %s\n", src_str);
+                BSL_LOG_DEBUG("     src    : %s", src_str);
                 src_eid = mock_bpa_util_get_eid_pattern_from_text(src_str);
             }
             else
@@ -211,54 +181,12 @@
             json_t *tgt = json_object_get(filter, "tgt");
             if (!tgt)
             {
-                BSL_LOG_ERR("No tgt\n");
+                BSL_LOG_ERR("No tgt");
                 continue;
             }
             const long tgt_l = json_integer_value(tgt);
-            BSL_LOG_DEBUG("     tgt    : %" JSON_INTEGER_FORMAT "\n", tgt_l);
-=======
-            sec_role = BSL_SECROLE_ACCEPTOR;
-        }
-        else
-        {
-            BSL_LOG_ERR("INVALID SEC ROLE %s", role_str);
-            json_decref(root);
-            return;
-        }
-
-        json_t *src = json_object_get(filter, "src");
-        if (src)
-        {
-            src_str = json_string_value(src);
-            BSL_LOG_DEBUG("     src    : %s", src_str);
-            src_eid = mock_bpa_util_get_eid_pattern_from_text(src_str);
-        }
-
-        json_t *dest = json_object_get(filter, "dest");
-        if (dest)
-        {
-            dest_str = json_string_value(dest);
-            BSL_LOG_DEBUG("     dest    : %s", dest_str);
-            dest_eid = mock_bpa_util_get_eid_pattern_from_text(dest_str);
-        }
-
-        json_t *sec_src = json_object_get(filter, "sec_src");
-        if (sec_src)
-        {
-            sec_src_str = json_string_value(sec_src);
-            BSL_LOG_DEBUG("     sec_src    : %s", sec_src_str);
-            sec_src_eid = mock_bpa_util_get_eid_pattern_from_text(sec_src_str);
-        }
-
-        // must have at least 1 EID for valid filter (for ION)
-        // do we care about this for BSL? TODO
-        if (!dest && !src && !sec_src)
-        {
-            BSL_LOG_ERR("No EIDs set, INVALID RULE");
-            json_decref(root);
-            return;
-        }
->>>>>>> 6a28037c
+            BSL_LOG_DEBUG("     tgt    : %" JSON_INTEGER_FORMAT, tgt_l);
+
 
             target_block_type = tgt_l;
 
@@ -266,11 +194,11 @@
             json_t *loc = json_object_get(filter, "loc");
             if (!loc)
             {
-                BSL_LOG_ERR("No loc\n");
+                BSL_LOG_ERR("No loc");
                 continue;
             }
             const char *loc_str = json_string_value(loc);
-            BSL_LOG_DEBUG("     loc    : %s\n", loc_str);
+            BSL_LOG_DEBUG("     loc    : %s", loc_str);
 
             if (!strcmp(loc_str, "appin"))
             {
@@ -290,7 +218,7 @@
             }
             else
             {
-                BSL_LOG_ERR("INVALID POLICY LOCATION %s\n", loc_str);
+                BSL_LOG_ERR("INVALID POLICY LOCATION %s", loc_str);
                 continue;
             }
 
@@ -301,41 +229,24 @@
                 continue;
             }
             long sc_id_l = json_integer_value(sc_id);
-            BSL_LOG_DEBUG("     scid    : %" JSON_INTEGER_FORMAT "\n", sc_id_l);
+            BSL_LOG_DEBUG("     scid    : %" JSON_INTEGER_FORMAT, sc_id_l);
 
             sec_ctx_id     = sc_id_l;
             sec_block_type = (sec_ctx_id == 1) ? BSL_SECBLOCKTYPE_BIB : BSL_SECBLOCKTYPE_BCB;
         }
         else
         {
-<<<<<<< HEAD
             BSL_LOG_DEBUG("NO FILTER");
             continue;
         }
-=======
-            BSL_LOG_ERR("No tgt");
-            json_decref(root);
-            return;
-        }
-        const long tgt_l = json_integer_value(tgt);
-        BSL_LOG_DEBUG("     tgt    : %" JSON_INTEGER_FORMAT "", tgt_l);
->>>>>>> 6a28037c
 
         // es_ref
         json_t *es_ref = json_object_get(policyrule, "es_ref");
         if (!es_ref || !json_is_string(es_ref))
         {
-<<<<<<< HEAD
             BSL_LOG_DEBUG("NO ES REF");
         }
-=======
-            BSL_LOG_ERR("No loc");
-            json_decref(root);
-            return;
-        }
-        const char *loc_str = json_string_value(loc);
-        BSL_LOG_DEBUG("     loc    : %s", loc_str);
->>>>>>> 6a28037c
+
 
         // _temp_not_ion_spec_policy_action_on_fail
         json_t *policy_action_on_fail = json_object_get(policyrule, "_temp_not_ion_spec_policy_action_on_fail");
@@ -360,22 +271,11 @@
         }
         else
         {
-<<<<<<< HEAD
             BSL_LOG_ERR("INVALID POLICY ACTION ENUM %s\n", policy_act_str);
             continue;
         }
 
         uint64_t params_got = 0x0;
-=======
-            BSL_LOG_ERR("INVALID POLICY LOCATION %s", loc_str);
-            json_decref(root);
-            return;
-        }
-
-        json_t *sc_id   = json_object_get(filter, "sc_id");
-        long    sc_id_l = json_integer_value(sc_id);
-        BSL_LOG_DEBUG("     scid    : %" JSON_INTEGER_FORMAT "", sc_id_l);
->>>>>>> 6a28037c
 
         // spec attr
         json_t *spec = json_object_get(policyrule, "spec");
@@ -385,14 +285,14 @@
             json_t *sc_id   = json_object_get(spec, "sc_id");
             long    sc_id_l = json_integer_value(sc_id);
 
-            BSL_LOG_DEBUG("spec:\n");
-            BSL_LOG_DEBUG("     sc_id: %" JSON_INTEGER_FORMAT "\n", sc_id_l ? sc_id_l : -1);
+            BSL_LOG_DEBUG("spec:");
+            BSL_LOG_DEBUG("     sc_id: %" JSON_INTEGER_FORMAT, sc_id_l ? sc_id_l : -1);
 
             json_t *sc_parms = json_object_get(spec, "sc_parms");
             if (sc_parms && json_is_array(sc_parms))
             {
                 size_t i, n = json_array_size(sc_parms);
-                BSL_LOG_DEBUG("     sc_parms (%zu):\n", n);
+                BSL_LOG_DEBUG("     sc_parms (%zu):", n);
                 for (i = 0; i < n; ++i)
                 {
                     json_t *entry = json_array_get(sc_parms, i);
@@ -417,7 +317,6 @@
 
                     BSL_LOG_DEBUG("         - id: %s, value: %s\n", id_str, value_str);
 
-<<<<<<< HEAD
                     // different valid param IDs for different contexts
                     switch (sc_id_l)
                     {
@@ -544,26 +443,15 @@
                 }
             }
         }
-=======
-        BSL_LOG_DEBUG("spec:");
-        BSL_LOG_DEBUG("     svc: %s", svc_c ? svc_c : "(null)");
-        BSL_LOG_DEBUG("     sc_id: %" JSON_INTEGER_FORMAT "", sc_id_l ? sc_id_l : -1);
->>>>>>> 6a28037c
 
         // event set
         // TODO currently not utilized
         json_t *event_set = json_object_get(root, "event_set");
         if (event_set && json_is_object(event_set))
         {
-<<<<<<< HEAD
             // es_ref
             json_t *es_ref_es = json_object_get(policyrule, "es_ref");
             if (!es_ref_es || !json_is_string(es_ref_es))
-=======
-            size_t i, n = json_array_size(sc_parms);
-            BSL_LOG_DEBUG("     sc_parms (%zu):", n);
-            for (i = 0; i < n; ++i)
->>>>>>> 6a28037c
             {
                 BSL_LOG_DEBUG("NO ES REF");
             }
@@ -572,7 +460,7 @@
             if (events && json_is_array(events))
             {
                 size_t i, n = json_array_size(events);
-                BSL_LOG_DEBUG("num events (%zu):\n", n);
+                BSL_LOG_DEBUG("num events (%zu):", n);
                 for (i = 0; i < n; ++i)
                 {
                     json_t *entry = json_array_get(events, i);
@@ -587,15 +475,13 @@
                         continue;
                     }
                     const char *event_id_str = json_string_value(event_id);
-
-<<<<<<< HEAD
                     BSL_LOG_DEBUG("EVENT ID FOUND: %s", event_id_str);
 
                     json_t *actions = json_object_get(entry, "actions");
                     if (actions && json_is_array(actions))
                     {
                         size_t j, m = json_array_size(actions);
-                        BSL_LOG_DEBUG("num actions in %s (%zu):\n", event_id_str, m);
+                        BSL_LOG_DEBUG("num actions in %s (%zu):", event_id_str, m);
                         for (j = 0; j < m; ++j)
                         {
                             json_t *act = json_array_get(actions, j);
@@ -608,66 +494,12 @@
                             BSL_LOG_DEBUG("Action of %s: %s", event_id_str, act_str);
                         }
                     }
-=======
-                BSL_LOG_DEBUG("         - id: %s, value: %s", id_str, value_str);
-
-                // different valid param IDs for different contexts
-                switch (sc_id_l)
-                {
-                    case 1:
-                        if (!strcmp(id_str, "key_name"))
-                        {}
-                        else if (!strcmp(id_str, "sha_variant"))
-                        {}
-                        else if (!strcmp(id_str, "scope_flags"))
-                        {}
-                        else
-                        {
-                            BSL_LOG_ERR("INVALID KEY FOR SC ID %d", sc_id_l);
-                            json_decref(root);
-                            return;
-                        }
-                        break;
-                    case 2:
-                        if (!strcmp(id_str, "key_name"))
-                        {}
-                        else if (!strcmp(id_str, "iv"))
-                        {}
-                        else if (!strcmp(id_str, "aes_variant"))
-                        {}
-                        else if (!strcmp(id_str, "aad_scope"))
-                        {}
-                        else
-                        {
-                            BSL_LOG_ERR("INVALID KEY FOR SC ID %d", sc_id_l);
-                            json_decref(root);
-                            return;
-                        }
-                        break;
-                    default:
-                        BSL_LOG_ERR("INVALID SC ID");
-                        json_decref(root);
-                        return;
->>>>>>> 6a28037c
                 }
             }
         }
 
-<<<<<<< HEAD
         BSLP_PolicyPredicate_t *predicate = &policy->predicates[policy->predicate_count++];
         BSLP_PolicyPredicate_Init(predicate, policy_loc_enum, src_eid, sec_src_eid, dest_eid);
-=======
-        json_t *events = json_object_get(event_set, "events");
-        if (events && json_is_array(events))
-        {
-            size_t i, n = json_array_size(events);
-            BSL_LOG_DEBUG("num events (%zu):", n);
-            for (i = 0; i < n; ++i)
-            {
-                json_t *entry = json_array_get(events, i);
-                if (!json_is_object(entry))
-                    continue;
->>>>>>> 6a28037c
 
         BSLP_PolicyRule_t *rule = &policy->rules[policy->rule_count++];
         BSLP_PolicyRule_Init(rule, rule_id_str, predicate, sec_ctx_id, sec_role, sec_block_type, target_block_type,
@@ -676,7 +508,6 @@
         // TODO validate params_got
         (void)params_got;
 
-<<<<<<< HEAD
         if (sec_ctx_id == 2) // BCB
         {
             BSLP_PolicyRule_AddParam(rule, params->param_aes_variant);
@@ -684,23 +515,6 @@
             {
                 BSLP_PolicyRule_AddParam(rule, params->param_aad_scope_flag);
                 BSL_Crypto_SetRngGenerator(bsl_mock_bpa_rfc9173_bcb_cek);
-=======
-                json_t *actions = json_object_get(entry, "actions");
-                if (actions && json_is_array(actions))
-                {
-                    size_t j, m = json_array_size(actions);
-                    BSL_LOG_DEBUG("num actions in %s (%zu):", event_id_str, m);
-                    for (j = 0; j < m; ++j)
-                    {
-                        json_t *act = json_array_get(actions, j);
-                        if (!json_is_string(act))
-                            continue;
-
-                        const char *act_str = json_string_value(act);
-                        BSL_LOG_DEBUG("Action of %s: %s", event_id_str, act_str);
-                    }
-                }
->>>>>>> 6a28037c
             }
         }
         else
@@ -888,13 +702,8 @@
 
     if (sec_block_emum == BSL_SECBLOCKTYPE_BCB)
     {
-<<<<<<< HEAD
-        BSLP_PolicyRule_AddParam(rule_all_in, params->param_aes_variant);
+        BSLP_PolicyRule_CopyParam(rule_all_in, params->param_aes_variant);
         if (sec_role_enum == BSL_SECROLE_SOURCE)
-=======
-        BSLP_PolicyRule_CopyParam(rule_all_in, params->param_aes_variant);
-        if (sec_role != BSL_SECROLE_SOURCE)
->>>>>>> 6a28037c
         {
             BSLP_PolicyRule_CopyParam(rule_all_in, params->param_aad_scope_flag);
             BSL_Crypto_SetRngGenerator(bsl_mock_bpa_rfc9173_bcb_cek);
