/*
 * Copyright (c) 2025 The Johns Hopkins University Applied Physics
 * Laboratory LLC.
 *
 * This file is part of the Bundle Protocol Security Library (BSL).
 *
 * Licensed under the Apache License, Version 2.0 (the "License");
 * you may not use this file except in compliance with the License.
 * You may obtain a copy of the License at
 *     http://www.apache.org/licenses/LICENSE-2.0
 * Unless required by applicable law or agreed to in writing, software
 * distributed under the License is distributed on an "AS IS" BASIS,
 * WITHOUT WARRANTIES OR CONDITIONS OF ANY KIND, either express or implied.
 * See the License for the specific language governing permissions and
 * limitations under the License.
 *
 * This work was performed for the Jet Propulsion Laboratory, California
 * Institute of Technology, sponsored by the United States Government under
 * the prime contract 80NM0018D0004 between the Caltech and NASA under
 * subcontract 1700763.
 */

/** @file
 * Implementations for permutations of policy configurations.
 * @ingroup mock_bpa
 */

#include "policy_config.h"
#include "text_util.h"

static BSL_HostEIDPattern_t mock_bpa_util_get_eid_pattern_from_text(const char *text)
{
    BSL_HostEIDPattern_t pat;
    BSL_HostEIDPattern_Init(&pat);
    ASSERT_PROPERTY(0 == BSL_HostEIDPattern_DecodeFromText(&pat, text));
    return pat;
}

/**
 * @todo Handle ION events as policy actions - dependent on other BSL issues/ future changes
 */
void mock_bpa_register_policy_from_json(const char *pp_cfg_file_path, BSLP_PolicyProvider_t *policy, mock_bpa_policy_params_t *params)
{

    uint32_t             sec_block_type;
    uint32_t             sec_ctx_id;
    BSL_SecRole_e        sec_role;
    uint32_t             target_block_type;
    BSL_PolicyLocation_e policy_loc_enum;
    BSL_PolicyAction_e   policy_action_enum;

    const char          *src_str;
    const char          *dest_str;
    const char          *sec_src_str;
    BSL_HostEIDPattern_t src_eid;
    BSL_HostEIDPattern_t dest_eid;
    BSL_HostEIDPattern_t sec_src_eid;

    const char *rule_id_str;

    json_t      *root;
    json_error_t err;

    root = json_load_file(pp_cfg_file_path, 0, &err);
    if (!root)
    {
        BSL_LOG_ERR("JSON error: line %d: %s\n", err.line, err.text);
        return;
    }

     // policyrule_set attr
    json_t *policyrule_set = json_object_get(root, "policyrule_set");
    if (!policyrule_set || !json_is_array(policyrule_set))
    {
        BSL_LOG_ERR("Missing \"policyrule_set\" \n");
        json_decref(root);
        return;
    }

    size_t policy_rule_idx, policy_rule_ct = json_array_size(policyrule_set);
    BSL_LOG_DEBUG(" got (%zu) policyrules:\n", policy_rule_ct);
    for (policy_rule_idx = 0; policy_rule_idx < policy_rule_ct; ++policy_rule_idx)
    {
        json_t *policy_rule_elm = json_array_get(policyrule_set, policy_rule_idx);
        if (!json_is_object(policy_rule_elm))
        {
            continue;
        }

        // policyrule attr
        json_t *policyrule = json_object_get(policy_rule_elm, "policyrule");
        if (!policyrule || !json_is_object(policyrule))
        {
            BSL_LOG_ERR("Missing \"policyrule\" \n");
            continue;
        }

        // filter attr
        json_t *filter = json_object_get(policyrule, "filter");
        if (filter && json_is_object(filter))
        {
            BSL_LOG_DEBUG("filter:\n");

            // Get rule_id
            json_t *rule_id = json_object_get(filter, "rule_id");
            if (!rule_id)
            {
                BSL_LOG_ERR("No rule ID \n");
                continue;
            }
            rule_id_str = json_string_value(rule_id);
            BSL_LOG_DEBUG("     rule_id: %s\n", rule_id_str);

            // get sec role
            json_t *role = json_object_get(filter, "role");
            if (!role)
            {
                BSL_LOG_ERR("No sec role\n");
                continue;
            }
            const char *role_str = json_string_value(role);
            BSL_LOG_DEBUG("     role   : %s\n", role_str);

            // check for valid sec role
            if (!strcmp(role_str, "s"))
            {
                sec_role = BSL_SECROLE_SOURCE;
            }
            else if (!strcmp(role_str, "v"))
            {
                sec_role = BSL_SECROLE_VERIFIER;
            }
            else if (!strcmp(role_str, "a"))
            {
                sec_role = BSL_SECROLE_ACCEPTOR;
            }
            else
            {
                BSL_LOG_ERR("INVALID SEC ROLE %s\n", role_str);
                continue;
            }

            json_t *src = json_object_get(filter, "src");
            if (src)
            {
                src_str = json_string_value(src);
                BSL_LOG_DEBUG("     src    : %s\n", src_str);
                src_eid = mock_bpa_util_get_eid_pattern_from_text(src_str);
            }
            else
            {
                src_eid = mock_bpa_util_get_eid_pattern_from_text("*:**");

            }

            json_t *dest = json_object_get(filter, "dest");
            if (dest)
            {
                dest_str = json_string_value(dest);
                BSL_LOG_DEBUG("     dest    : %s\n", dest_str);
                dest_eid = mock_bpa_util_get_eid_pattern_from_text(dest_str);
            }
            else
            {
                dest_eid = mock_bpa_util_get_eid_pattern_from_text("*:**");
            }

            json_t *sec_src = json_object_get(filter, "sec_src");
            if (sec_src)
            {
                sec_src_str = json_string_value(sec_src);
                BSL_LOG_DEBUG("     sec_src    : %s\n", sec_src_str);
                sec_src_eid = mock_bpa_util_get_eid_pattern_from_text(sec_src_str);
            }
            else
            {
                sec_src_eid = mock_bpa_util_get_eid_pattern_from_text("*:**");
            }

            // check tgt (target block type)
            json_t *tgt = json_object_get(filter, "tgt");
            if (!tgt)
            {
                BSL_LOG_ERR("No tgt\n");
                continue;
            }
            const long tgt_l = json_integer_value(tgt);
            BSL_LOG_DEBUG("     tgt    : %" JSON_INTEGER_FORMAT "\n", tgt_l);

            target_block_type = tgt_l;

            // check loc (sec location )
            json_t *loc = json_object_get(filter, "loc");
            if (!loc)
            {
                BSL_LOG_ERR("No loc\n");
                continue;
            }
            const char *loc_str = json_string_value(loc);
            BSL_LOG_DEBUG("     loc    : %s\n", loc_str);

            if (!strcmp(loc_str, "appin"))
            {
                policy_loc_enum = BSL_POLICYLOCATION_APPIN;
            }
            else if (!strcmp(loc_str, "appout"))
            {
                policy_loc_enum = BSL_POLICYLOCATION_APPOUT;
            }
            else if (!strcmp(loc_str, "clin"))
            {
                policy_loc_enum = BSL_POLICYLOCATION_CLIN;
            }
            else if (!strcmp(loc_str, "clout"))
            {
                policy_loc_enum = BSL_POLICYLOCATION_CLOUT;
            }
            else
            {
                BSL_LOG_ERR("INVALID POLICY LOCATION %s\n", loc_str);
                continue;
            }

            json_t *sc_id   = json_object_get(filter, "sc_id");
            if (!sc_id || !json_is_integer(sc_id))
            {
                BSL_LOG_DEBUG("NO SEC CTX ID");
                continue;
            }
            long    sc_id_l = json_integer_value(sc_id);
            BSL_LOG_DEBUG("     scid    : %" JSON_INTEGER_FORMAT "\n", sc_id_l);

            sec_ctx_id = sc_id_l;
            sec_block_type = (sec_ctx_id == 1) ? BSL_SECBLOCKTYPE_BIB : BSL_SECBLOCKTYPE_BCB;
        }
        else
        {
            BSL_LOG_DEBUG("NO FILTER");
            continue;
        }

        // es_ref
        json_t *es_ref = json_object_get(policyrule, "es_ref");
        if (!es_ref || !json_is_string(es_ref))
        {
            BSL_LOG_DEBUG("NO ES REF");
        }

        // _temp_not_ion_spec_policy_action_on_fail
        json_t *policy_action_on_fail = json_object_get(policyrule, "_temp_not_ion_spec_policy_action_on_fail");
        if (!policy_action_on_fail || !json_is_string(policy_action_on_fail))
        {
            BSL_LOG_ERR("NO POLICY ACTION");
            continue;
        }

        const char *policy_act_str = json_string_value(policy_action_on_fail);
        if (!strcmp(policy_act_str, "delete_bundle"))
        {
            policy_action_enum = BSL_POLICYACTION_DROP_BUNDLE;
        }
        else if (!strcmp(policy_act_str, "drop_block"))
        {
            policy_action_enum = BSL_POLICYACTION_DROP_BLOCK;
        }
        else if (!strcmp(policy_act_str, "nothing"))
        {
            policy_action_enum = BSL_POLICYACTION_NOTHING;
        }
        else
        {
            BSL_LOG_ERR("INVALID POLICY ACTION ENUM %s\n", policy_act_str);
            continue;
        }

        uint64_t params_got = 0x0;

        // spec attr
        json_t *spec = json_object_get(policyrule, "spec");
        if (spec && json_is_object(spec))
        {
            // check sec ctx id
            json_t *sc_id   = json_object_get(spec, "sc_id");
            long    sc_id_l = json_integer_value(sc_id);

            BSL_LOG_DEBUG("spec:\n");
            BSL_LOG_DEBUG("     sc_id: %" JSON_INTEGER_FORMAT "\n", sc_id_l ? sc_id_l : -1);

            json_t *sc_parms = json_object_get(spec, "sc_parms");
            if (sc_parms && json_is_array(sc_parms))
            {
                size_t i, n = json_array_size(sc_parms);
                BSL_LOG_DEBUG("     sc_parms (%zu):\n", n);
                for (i = 0; i < n; ++i)
                {
                    json_t *entry = json_array_get(sc_parms, i);
                    if (!json_is_object(entry))
                    {
                        continue;
                    }

                    json_t *id = json_object_get(entry, "id");
                    if (!id)
                    {
                        continue;
                    }
                    const char *id_str = json_string_value(id);

                    json_t *value = json_object_get(entry, "value");
                    if (!value)
                    {
                        continue;
                    }
                    const char *value_str = json_string_value(value);

                    BSL_LOG_DEBUG("         - id: %s, value: %s\n", id_str, value_str);

                    // different valid param IDs for different contexts
                    switch (sc_id_l)
                    {
                        case 1:
                            if (!strcmp(id_str, "key_name"))
                            {
                                BSL_SecParam_InitStr(params->param_test_key, BSL_SECPARAM_TYPE_KEY_ID, value_str);
                                // FIXME add attr?
                                BSL_SecParam_InitInt64(params->param_use_wrapped_key, BSL_SECPARAM_TYPE_INT_USE_WRAPPED_KEY, 1);
                                params_got |= 0x1;
                            }
                            else if (!strcmp(id_str, "sha_variant"))
                            {
                                rfc9173_bib_sha_variantid_e sha_var;
                                if (!strcmp(value_str, "5"))
                                {
                                    sha_var = RFC9173_BIB_SHA_HMAC256;
                                } 
                                else if (!strcmp(value_str, "6"))
                                {
                                    sha_var = RFC9173_BIB_SHA_HMAC384;
                                } 
                                else
                                {
                                    sha_var = RFC9173_BIB_SHA_HMAC512;
                                }
                                
                                BSL_SecParam_InitInt64(params->param_sha_variant, RFC9173_BIB_PARAMID_SHA_VARIANT, sha_var);
                                params_got |= 0x2;
                            }
                            else if (!strcmp(id_str, "scope_flags"))
                            {
                                uint64_t flag = strtol(value_str, NULL, 10); // FIXME
                                BSL_SecParam_InitInt64(params->param_integ_scope_flag, RFC9173_BIB_PARAMID_INTEG_SCOPE_FLAG, flag);
                                params_got |= 0x4;
                            }
                            else
                            {
                                BSL_LOG_ERR("INVALID KEY FOR SC ID %d\n", sc_id_l);
                                continue;
                            }
                            break;
                        case 2:
                            if (!strcmp(id_str, "key_name"))
                            {
                                BSL_SecParam_InitStr(params->param_test_key, BSL_SECPARAM_TYPE_KEY_ID, value_str);
                                // FIXME add attr?
                                BSL_SecParam_InitInt64(params->param_use_wrapped_key, BSL_SECPARAM_TYPE_INT_USE_WRAPPED_KEY, 1);
                                params_got |= 0x1;
                            }
                            else if (!strcmp(id_str, "iv"))
                            {
                                // TODO covert value_str to bstring
                                // BSL_SecParam_InitBytestr(params->param_init_vector, RFC9173_BCB_SECPARAM_IV, );
                                params_got |= 0x2;
                            }
                            else if (!strcmp(id_str, "aes_variant"))
                            {
                                rfc9173_bcb_aes_variant_e aes_var;
                                if (!strcmp(value_str, "1"))
                                {
                                    aes_var = RFC9173_BCB_AES_VARIANT_A128GCM;
                                } 
                                else
                                {
                                    aes_var = RFC9173_BCB_AES_VARIANT_A256GCM;
                                }
                                
                                BSL_SecParam_InitInt64(params->param_aes_variant, RFC9173_BCB_SECPARAM_AESVARIANT, aes_var);
                                params_got |= 0x4;
                            }
                            else if (!strcmp(id_str, "aad_scope"))
                            {
                                uint64_t flag = strtol(value_str, NULL, 10); // FIXME
                                BSL_SecParam_InitInt64(params->param_aad_scope_flag, RFC9173_BCB_SECPARAM_AADSCOPE, flag);
                                params_got |= 0x8;
                            }
                            else
                            {
                                BSL_LOG_ERR("INVALID KEY FOR SC ID %d\n", sc_id_l);
                                continue;
                            }
                            break;
                        default:
                            BSL_LOG_ERR("INVALID SC ID\n");
                            continue;
                    }
                }
            }
        }

        // event set
        // TODO currently not utilized
        json_t *event_set = json_object_get(root, "event_set");
        if (event_set && json_is_object(event_set))
        {
            // es_ref
            json_t *es_ref_es = json_object_get(policyrule, "es_ref");
            if (!es_ref_es || !json_is_string(es_ref_es))
            {
                BSL_LOG_DEBUG("NO ES REF");
            }

            json_t *events = json_object_get(event_set, "events");
            if (events && json_is_array(events))
            {
                size_t i, n = json_array_size(events);
                BSL_LOG_DEBUG("num events (%zu):\n", n);
                for (i = 0; i < n; ++i)
                {
                    json_t *entry = json_array_get(events, i);
                    if (!json_is_object(entry))
                    {
                        continue;
                    }

                    json_t *event_id = json_object_get(entry, "event_id");
                    if (!event_id)
                    {
                        continue;
                    }
                    const char *event_id_str = json_string_value(event_id);

                    BSL_LOG_DEBUG("EVENT ID FOUND: %s", event_id_str);

                    json_t *actions = json_object_get(entry, "actions");
                    if (actions && json_is_array(actions))
                    {
                        size_t j, m = json_array_size(actions);
                        BSL_LOG_DEBUG("num actions in %s (%zu):\n", event_id_str, m);
                        for (j = 0; j < m; ++j)
                        {
                            json_t *act = json_array_get(actions, j);
                            if (!json_is_string(act))
                            {
                                continue;
                            }

                            const char *act_str = json_string_value(act);
                            BSL_LOG_DEBUG("Action of %s: %s", event_id_str, act_str);
                        }
                    }
                }
            }
        }

        BSLP_PolicyPredicate_t *predicate = &policy->predicates[policy->predicate_count++];
        BSLP_PolicyPredicate_Init(predicate, policy_loc_enum, src_eid, sec_src_eid, dest_eid);

        BSLP_PolicyRule_t *rule = &policy->rules[policy->rule_count++];
        BSLP_PolicyRule_Init(rule, rule_id_str, predicate, sec_ctx_id, sec_role, sec_block_type,
                            target_block_type, policy_action_enum);

        // TODO validate params_got
        (void) params_got;

        if (sec_ctx_id == 2) // BCB
        {
            BSLP_PolicyRule_AddParam(rule, params->param_aes_variant);
            BSLP_PolicyRule_AddParam(rule, params->param_use_wrapped_key);
            if (sec_role == BSL_SECROLE_SOURCE)
            {
                BSLP_PolicyRule_AddParam(rule, params->param_aad_scope_flag);
                BSL_Crypto_SetRngGenerator(bsl_mock_bpa_rfc9173_bcb_cek);
            }
        }
        else
        {
            BSLP_PolicyRule_AddParam(rule, params->param_sha_variant);
            BSLP_PolicyRule_AddParam(rule, params->param_integ_scope_flag);
        }
        BSLP_PolicyRule_AddParam(rule, params->param_test_key);
    }

    json_decref(root);
}

int bsl_mock_bpa_rfc9173_bcb_cek(unsigned char *buf, int len)
{
    if (len == 12) // IV
    {
        uint8_t iv[] = { 0x54, 0x77, 0x65, 0x6c, 0x76, 0x65, 0x31, 0x32, 0x31, 0x32, 0x31, 0x32 };
        memcpy(buf, iv, 12);
    }
    else // A3 KEY
    {
        uint8_t rfc9173A3_key[] = { 0x71, 0x77, 0x65, 0x72, 0x74, 0x79, 0x75, 0x69,
                                    0x6f, 0x70, 0x61, 0x73, 0x64, 0x66, 0x67, 0x68 };
        memcpy(buf, rfc9173A3_key, len);
    }
    return 1;
}

static void mock_bpa_register_policy(const bsl_mock_policy_configuration_t policy_bits, BSLP_PolicyProvider_t *policy,
                                     mock_bpa_policy_params_t *params)
{

    BSL_LOG_DEBUG("\nInterpreted policy: 0x%X\n", policy_bits);

    uint32_t sec_block_type     = policy_bits & 0x01;
    uint32_t policy_loc         = (policy_bits >> 1) & 0x01;
    uint32_t bundle_block_type  = (policy_bits >> 2) & 0x03;
    uint32_t policy_action_type = (policy_bits >> 4) & 0x03;
    uint32_t sec_role           = (policy_bits >> 6) & 0x03;
    uint32_t use_wrapped_key    = (policy_bits >> 8) & 0x01;
    uint32_t policy_ignore      = (policy_bits >> 9) & 0x01;

    uint64_t sec_context;

    // Init params for BCB if equal to 1, otherwise BIB
    if (sec_block_type == 1)
    {
        BSL_SecParam_InitInt64(params->param_aad_scope_flag, RFC9173_BCB_SECPARAM_AADSCOPE,
                               RFC9173_BCB_AADSCOPEFLAGID_INC_NONE);
        BSL_SecParam_InitInt64(params->param_aes_variant, RFC9173_BCB_SECPARAM_AESVARIANT,
                               RFC9173_BCB_AES_VARIANT_A128GCM);
        if (use_wrapped_key)
        {
            BSL_SecParam_InitStr(params->param_test_key, BSL_SECPARAM_TYPE_KEY_ID, "9103");
            BSL_SecParam_InitInt64(params->param_use_wrapped_key, BSL_SECPARAM_USE_KEY_WRAP, 1);
        }
        else
        {
            BSL_SecParam_InitStr(params->param_test_key, BSL_SECPARAM_TYPE_KEY_ID, "9102");
            BSL_SecParam_InitInt64(params->param_use_wrapped_key, BSL_SECPARAM_USE_KEY_WRAP, 0);
        }
    }
    else
    {
        BSL_SecParam_InitInt64(params->param_integ_scope_flag, RFC9173_BIB_PARAMID_INTEG_SCOPE_FLAG, 0);
        BSL_SecParam_InitInt64(params->param_sha_variant, RFC9173_BIB_PARAMID_SHA_VARIANT, RFC9173_BIB_SHA_HMAC512);
        BSL_SecParam_InitStr(params->param_test_key, BSL_SECPARAM_TYPE_KEY_ID, "9100");
        BSL_SecParam_InitInt64(params->param_use_wrapped_key, BSL_SECPARAM_USE_KEY_WRAP, 0);
    }

    BSL_SecBlockType_e sec_block_emum;
    if (sec_block_type == 1)
    {
        sec_block_emum = BSL_SECBLOCKTYPE_BCB;
        sec_context    = 2;
        BSL_LOG_DEBUG("\nPolicy: 0x%X - BSL Security Block Type: BCB", policy_bits);
    }
    else
    {
        sec_block_emum = BSL_SECBLOCKTYPE_BIB;
        sec_context    = 1;
        BSL_LOG_DEBUG("\nPolicy: 0x%X - BSL Security Block Type: BIB", policy_bits);
    }

    BSL_PolicyLocation_e policy_loc_enum;
    if (policy_loc == 1)
    {
        policy_loc_enum = BSL_POLICYLOCATION_CLIN;
        BSL_LOG_DEBUG("\nPolicy: 0x%X - Policy Location: CLIN", policy_bits);
    }
    else
    {
        policy_loc_enum = BSL_POLICYLOCATION_CLOUT;
        BSL_LOG_DEBUG("\nPolicy: 0x%X - Policy Location: CLOUT", policy_bits);
    }

    BSL_BundleBlockTypeCode_e bundle_block_enum;
    switch (bundle_block_type)
    {
        case 0:
            bundle_block_enum = BSL_BLOCK_TYPE_PRIMARY;
            BSL_LOG_DEBUG("\nPolicy: 0x%X - Bundle Block Type: PRIMARY", policy_bits);
            break;
        case 1:
            bundle_block_enum = BSL_BLOCK_TYPE_PAYLOAD;
            BSL_LOG_DEBUG("\nPolicy: 0x%X - Bundle Block Type: PAYLOAD", policy_bits);
            break;
        case 2:
            bundle_block_enum = 192;
            BSL_LOG_DEBUG("\nPolicy: 0x%X - Bundle Block Type: PRIVATE (192)", policy_bits);
            break;
        case 3:
            bundle_block_enum = BSL_BLOCK_TYPE_BUNDLE_AGE;
            BSL_LOG_DEBUG("\nPolicy: 0x%X - Bundle Block Type: BUNDLE AGE", policy_bits);
            break;
        default:
            return;
    }

    BSL_PolicyAction_e policy_action_enum;
    switch (policy_action_type)
    {
        case 0:
            policy_action_enum = BSL_POLICYACTION_NOTHING;
            BSL_LOG_DEBUG("\nPolicy: 0x%X - Policy Acion: DO NOTHING", policy_bits);
            break;
        case 1:
            policy_action_enum = BSL_POLICYACTION_DROP_BLOCK;
            BSL_LOG_DEBUG("\nPolicy: 0x%X - Policy Acion: DROP BLOCK", policy_bits);
            break;
        case 2:
            policy_action_enum = BSL_POLICYACTION_DROP_BUNDLE;
            BSL_LOG_DEBUG("\nPolicy: 0x%X - Policy Acion: DROP BUNDLE", policy_bits);
            break;
        default:
            policy_action_enum = BSL_POLICYACTION_NOTHING;
            BSL_LOG_DEBUG("\nPolicy: 0x%X - Policy Acion: DO NOTHING", policy_bits);
            break;
    }

    BSL_SecRole_e sec_role_enum;
    switch (sec_role)
    {
        case 0:
            sec_role_enum = BSL_SECROLE_SOURCE;
            BSL_LOG_DEBUG("\nPolicy: 0x%X - Security Role: SOURCE", policy_bits);
            break;
        case 1:
            sec_role_enum = BSL_SECROLE_VERIFIER;
            BSL_LOG_DEBUG("\nPolicy: 0x%X - Security Role: VERIFIER", policy_bits);
            break;
        case 2:
            sec_role_enum = BSL_SECROLE_ACCEPTOR;
            BSL_LOG_DEBUG("\nPolicy: 0x%X - Security Role: ACCEPTOR", policy_bits);
            break;
        default:
            sec_role_enum = BSL_SECROLE_VERIFIER;
            BSL_LOG_DEBUG("\nPolicy: 0x%X - Security Role: VERIFIER", policy_bits);
            break;
    }

    BSL_HostEIDPattern_t eid_src_pat;
    if (policy_ignore)
    {
        BSL_LOG_INFO("Creating src eid pattern to match none - bundle should be ignored!");
        eid_src_pat = mock_bpa_util_get_eid_pattern_from_text("");
    }
    else
    {
        eid_src_pat = mock_bpa_util_get_eid_pattern_from_text("*:**");
    }

    // Create a rule to verify security block at APP/CLA Ingress
    char policybits_str[100];
    sprintf(policybits_str, "Policy: %x", policy_bits);
    BSLP_PolicyPredicate_t *predicate_all_in = &policy->predicates[policy->predicate_count++];
    BSLP_PolicyPredicate_Init(predicate_all_in, policy_loc_enum, eid_src_pat,
                              mock_bpa_util_get_eid_pattern_from_text("*:**"),
                              mock_bpa_util_get_eid_pattern_from_text("*:**"));
    BSLP_PolicyRule_t *rule_all_in = &policy->rules[policy->rule_count++];
    BSLP_PolicyRule_Init(rule_all_in, policybits_str, predicate_all_in, sec_context, sec_role_enum, sec_block_emum,
                         bundle_block_enum, policy_action_enum);

    if (sec_block_emum == BSL_SECBLOCKTYPE_BCB)
    {
        BSLP_PolicyRule_AddParam(rule_all_in, params->param_aes_variant);
<<<<<<< HEAD
        BSLP_PolicyRule_AddParam(rule_all_in, params->param_use_wrapped_key);
        if (sec_role_enum == BSL_SECROLE_SOURCE)
=======
        if (sec_role != BSL_SECROLE_SOURCE)
>>>>>>> f690405c
        {
            BSLP_PolicyRule_AddParam(rule_all_in, params->param_aad_scope_flag);
            BSL_Crypto_SetRngGenerator(bsl_mock_bpa_rfc9173_bcb_cek);
        }
    }
    else
    {
        BSLP_PolicyRule_AddParam(rule_all_in, params->param_sha_variant);
        BSLP_PolicyRule_AddParam(rule_all_in, params->param_integ_scope_flag);
    }
    BSLP_PolicyRule_AddParam(rule_all_in, params->param_use_wrapped_key);
    BSLP_PolicyRule_AddParam(rule_all_in, params->param_test_key);
}

void mock_bpa_handle_policy_config(char *policies, BSLP_PolicyProvider_t *policy, mock_bpa_policy_registry_t *reg)
{

    char *pt;

    // Split up and register each policy
    pt = strtok(policies, ",");
    while (pt != NULL)
    {

        mock_bpa_policy_params_t *params = mock_bpa_policy_registry_get(reg);

        if (params != NULL)
        {
            mock_bpa_register_policy(strtoul(pt, NULL, 0), policy, params);
        }
        else
        {
            BSL_LOG_ERR("\nPOLICY COUNT EXCEEDED, NOT REGISTERING FURTHER\n");
        }
        pt = strtok(NULL, ",");
    }

    BSL_LOG_DEBUG("Successfully created policy registry of size: %d\n", mock_bpa_policy_registry_size(reg));
}

int mock_bpa_key_registry_init(const char *pp_cfg_file_path)
{

    int          retval = 0;
    json_t      *root;
    json_error_t err;

    BSL_LOG_INFO("Reading keys from %s", pp_cfg_file_path);
    root = json_load_file(pp_cfg_file_path, 0, &err);
    if (!root)
    {
        BSL_LOG_ERR("JSON error: line %d: %s\n", err.line, err.text);
        json_decref(root);
        return 1;
    }

    json_t *keys = json_object_get(root, "keys");
    if (!keys || !json_is_array(keys))
    {
        BSL_LOG_ERR("Missing \"keys\" \n");
        json_decref(root);
        return 1;
    }

    size_t n = json_array_size(keys);
    BSL_LOG_INFO("Found %zu key objects\n\n", n);

    for (size_t i = 0; !retval && (i < n); ++i)
    {
        json_t *key_obj = json_array_get(keys, i);
        if (!json_is_object(key_obj))
        {
            continue;
        }

        json_t *kty = json_object_get(key_obj, "kty");
        if (!kty)
        {
            BSL_LOG_ERR("Missing \"kty\" \n");
            continue;
        }

        if (0 != strcmp("oct", json_string_value(kty)))
        {
            BSL_LOG_ERR("Not a symmetric key set\n");
            continue;
        }

        json_t *kid = json_object_get(key_obj, "kid");
        if (!kid || !json_is_string(kid))
        {
            BSL_LOG_ERR("Missing \"kid\" \n");
            continue;
        }
        const char *kid_str = json_string_value(kid);
        BSL_LOG_DEBUG("kid: %s\n", kid_str);

        json_t *k = json_object_get(key_obj, "k");
        if (!k || !json_is_string(k))
        {
            BSL_LOG_ERR("Missing \"k\" \n");
            continue;
        }
        const char *k_str = json_string_value(k);
        BSL_LOG_DEBUG("k: %s\n", k_str);

        m_string_t k_text;
        m_string_init_set_cstr(k_text, k_str);
        m_bstring_t k_data;
        m_bstring_init(k_data);

        retval = mock_bpa_base64_decode(k_data, k_text);

        if (!retval)
        {
            const size_t   k_len = m_bstring_size(k_data);
            const uint8_t *k_ptr = m_bstring_view(k_data, 0, k_len);

            retval = BSL_Crypto_AddRegistryKey(kid_str, k_ptr, k_len);
        }
        m_bstring_clear(k_data);
        m_string_clear(k_text);
    }

    json_decref(root);

    return retval;
}<|MERGE_RESOLUTION|>--- conflicted
+++ resolved
@@ -666,12 +666,7 @@
     if (sec_block_emum == BSL_SECBLOCKTYPE_BCB)
     {
         BSLP_PolicyRule_AddParam(rule_all_in, params->param_aes_variant);
-<<<<<<< HEAD
-        BSLP_PolicyRule_AddParam(rule_all_in, params->param_use_wrapped_key);
         if (sec_role_enum == BSL_SECROLE_SOURCE)
-=======
-        if (sec_role != BSL_SECROLE_SOURCE)
->>>>>>> f690405c
         {
             BSLP_PolicyRule_AddParam(rule_all_in, params->param_aad_scope_flag);
             BSL_Crypto_SetRngGenerator(bsl_mock_bpa_rfc9173_bcb_cek);
