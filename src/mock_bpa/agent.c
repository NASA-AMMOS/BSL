/*
 * Copyright (c) 2025 The Johns Hopkins University Applied Physics
 * Laboratory LLC.
 *
 * This file is part of the Bundle Protocol Security Library (BSL).
 *
 * Licensed under the Apache License, Version 2.0 (the "License");
 * you may not use this file except in compliance with the License.
 * You may obtain a copy of the License at
 *     http://www.apache.org/licenses/LICENSE-2.0
 * Unless required by applicable law or agreed to in writing, software
 * distributed under the License is distributed on an "AS IS" BASIS,
 * WITHOUT WARRANTIES OR CONDITIONS OF ANY KIND, either express or implied.
 * See the License for the specific language governing permissions and
 * limitations under the License.
 *
 * This work was performed for the Jet Propulsion Laboratory, California
 * Institute of Technology, sponsored by the United States Government under
 * the prime contract 80NM0018D0004 between the Caltech and NASA under
 * subcontract 1700763.
 */

/** @file
 * Definitions for Agent initialization.
 * @ingroup mock_bpa
 */
#include <BPSecLib_Public.h>
#include <BPSecLib_Private.h>
#include <backend/UtilDefs_SeqReadWrite.h>
<<<<<<< HEAD
=======
#include <security_context/DefaultSecContext.h>
#include <policy_provider/SamplePolicyProvider.h>
>>>>>>> e63438b2
#include <assert.h>
#include <errno.h>
#include <poll.h>
#include "agent.h"
#include "eid.h"
#include "eidpat.h"
#include "encode.h"
#include "decode.h"
#include "policy_config.h"
#include "policy_registry.h"

<<<<<<< HEAD
int MockBPA_Bundle_Init(MockBPA_Bundle_t *bundle)
{
    ASSERT_ARG_NONNULL(bundle);
    memset(bundle, 0, sizeof(*bundle));

    bundle->retain = true;

    MockBPA_BlockList_init(bundle->blocks);
    MockBPA_BlockByNum_init(bundle->blocks_num);

    return 0;
}

int MockBPA_Bundle_Deinit(MockBPA_Bundle_t *bundle)
{
    ASSERT_ARG_NONNULL(bundle);
    BSL_HostEID_Deinit(&bundle->primary_block.src_node_id);
    BSL_HostEID_Deinit(&bundle->primary_block.dest_eid);
    BSL_HostEID_Deinit(&bundle->primary_block.report_to_eid);
    BSL_Data_Deinit(&bundle->primary_block.encoded);

    MockBPA_BlockByNum_clear(bundle->blocks_num);

    MockBPA_BlockList_it_t bit;
    for (MockBPA_BlockList_it(bit, bundle->blocks); !MockBPA_BlockList_end_p(bit); MockBPA_BlockList_next(bit))
    {
        MockBPA_CanonicalBlock_t *blk = MockBPA_BlockList_ref(bit);
        BSL_LOG_DEBUG("freeing block number %" PRIu64, blk->blk_num);
        BSL_FREE(blk->btsd);
    }
    MockBPA_BlockList_clear(bundle->blocks);
=======
static int MockBPA_GetEid(void *user_data, BSL_HostEID_t *result_eid)
{
    const char *local_ipn = getenv("BSL_TEST_LOCAL_IPN_EID");
>>>>>>> e63438b2

    int x = mock_bpa_eid_from_text(result_eid, local_ipn, user_data);

    return (0 == x) ? 0 : -1;
}

int MockBPA_GetBundleMetadata(const BSL_BundleRef_t *bundle_ref, BSL_PrimaryBlock_t *result_primary_block)
{
    if (!bundle_ref || !result_primary_block || !bundle_ref->data)
    {
        return -1;
    }

    MockBPA_Bundle_t *bundle = bundle_ref->data;
    memset(result_primary_block, 0, sizeof(*result_primary_block));
    result_primary_block->field_version              = bundle->primary_block.version;
    result_primary_block->field_flags                = bundle->primary_block.flags;
    result_primary_block->field_crc_type             = bundle->primary_block.crc_type;
    result_primary_block->field_dest_eid             = bundle->primary_block.dest_eid;
    result_primary_block->field_src_node_id          = bundle->primary_block.src_node_id;
    result_primary_block->field_report_to_eid        = bundle->primary_block.report_to_eid;
    result_primary_block->field_bundle_creation_time = bundle->primary_block.timestamp.bundle_creation_time;
    result_primary_block->field_seq_num              = bundle->primary_block.timestamp.seq_num;
    result_primary_block->field_lifetime             = bundle->primary_block.lifetime;
    result_primary_block->field_frag_offset          = bundle->primary_block.frag_offset;
    result_primary_block->field_adu_length           = bundle->primary_block.adu_length;

    BSL_Data_InitView(&result_primary_block->encoded, bundle->primary_block.encoded.len,
                      bundle->primary_block.encoded.ptr);

    result_primary_block->block_count = MockBPA_BlockList_size(bundle->blocks);

    result_primary_block->block_numbers = BSL_CALLOC(result_primary_block->block_count, sizeof(uint64_t));
    if (!result_primary_block->block_numbers)
    {
        return -2;
    }
    size_t                 ix = 0;
    MockBPA_BlockList_it_t bit;
    for (MockBPA_BlockList_it(bit, bundle->blocks); !MockBPA_BlockList_end_p(bit); MockBPA_BlockList_next(bit))
    {
        const MockBPA_CanonicalBlock_t *blk       = MockBPA_BlockList_cref(bit);
        result_primary_block->block_numbers[ix++] = blk->blk_num;
    }

    return 0;
}

int MockBPA_GetBlockMetadata(const BSL_BundleRef_t *bundle_ref, uint64_t block_num,
                             BSL_CanonicalBlock_t *result_canonical_block)
{
    if (!bundle_ref || !result_canonical_block || !bundle_ref->data)
    {
        return -1;
    }

    memset(result_canonical_block, 0, sizeof(*result_canonical_block));

    const MockBPA_Bundle_t *bundle = bundle_ref->data;

    MockBPA_CanonicalBlock_t **found_ptr = MockBPA_BlockByNum_get(bundle->blocks_num, block_num);
    if (found_ptr == NULL)
    {
        return -3;
    }
    const MockBPA_CanonicalBlock_t *found_block = *found_ptr;

    result_canonical_block->block_num = found_block->blk_num;
    result_canonical_block->flags     = found_block->flags;
    result_canonical_block->crc_type  = found_block->crc_type;
    result_canonical_block->type_code = found_block->blk_type;
    result_canonical_block->btsd_len  = found_block->btsd_len;
    return 0;
}

int MockBPA_ReallocBTSD(BSL_BundleRef_t *bundle_ref, uint64_t block_num, size_t bytesize)
{
    if (!bundle_ref || !bundle_ref->data || block_num == 0 || bytesize == 0)
    {
        return -1;
    }

    MockBPA_Bundle_t *bundle = bundle_ref->data;

    MockBPA_CanonicalBlock_t **found_ptr = MockBPA_BlockByNum_get(bundle->blocks_num, block_num);
    if (found_ptr == NULL)
    {
        return -3;
    }
    MockBPA_CanonicalBlock_t *found_block = *found_ptr;

    if (found_block->btsd == NULL)
    {
        found_block->btsd     = BSL_CALLOC(1, bytesize);
        found_block->btsd_len = bytesize;
    }
    else
    {
        found_block->btsd     = BSL_REALLOC(found_block->btsd, bytesize);
        found_block->btsd_len = bytesize;
    }

    // Return -9 if malloc/realloc faile. Return 0 for success.
    return (found_block->btsd == NULL) ? -9 : 0;
}

/// Internal state for reader and writer
struct MockBPA_BTSD_Data_s
{
    /// Block which must have a longer lifetime than the reader/writer
    MockBPA_CanonicalBlock_t *block;

    /// Pointer to the head of the buffer
    char *ptr;
    /// Working size of the buffer
    size_t size;
    /// File opened for the buffer
    FILE *file;
};

static int MockBPA_ReadBTSD_Read(void *user_data, void *buf, size_t *bufsize)
{
    struct MockBPA_BTSD_Data_s *obj = user_data;
    ASSERT_ARG_NONNULL(obj);
    CHK_ARG_NONNULL(buf);
    CHK_ARG_NONNULL(bufsize);
    ASSERT_PRECONDITION(obj->file);

    const size_t got = fread(buf, 1, *bufsize, obj->file);
    BSL_LOG_DEBUG("reading up to %zd bytes, got %zd", *bufsize, got);
    *bufsize = got;
    return 0;
}

static void MockBPA_ReadBTSD_Deinit(void *user_data)
{
    struct MockBPA_BTSD_Data_s *obj = user_data;
    ASSERT_ARG_NONNULL(obj);
    ASSERT_PRECONDITION(obj->file);

    fclose(obj->file);
    // buffer is external data, no cleanup
    BSL_FREE(obj);
}

static struct BSL_SeqReader_s *MockBPA_ReadBTSD(const BSL_BundleRef_t *bundle_ref, uint64_t block_num)
{
    MockBPA_Bundle_t          *bundle    = bundle_ref->data;
    MockBPA_CanonicalBlock_t **found_ptr = MockBPA_BlockByNum_get(bundle->blocks_num, block_num);
    if (found_ptr == NULL)
    {
        return NULL;
    }
    MockBPA_CanonicalBlock_t *found_block = *found_ptr;

    struct MockBPA_BTSD_Data_s *obj = BSL_CALLOC(1, sizeof(struct MockBPA_BTSD_Data_s));
    if (!obj)
    {
        return NULL;
    }
    obj->block = found_block;
    obj->ptr   = found_block->btsd;
    obj->size  = found_block->btsd_len;
    obj->file  = fmemopen(obj->ptr, obj->size, "rb");

    BSL_SeqReader_t *reader = BSL_CALLOC(1, sizeof(BSL_SeqReader_t));
    if (!reader)
    {
        BSL_FREE(obj);
        return NULL;
    }
    reader->user_data = obj;
    reader->read      = MockBPA_ReadBTSD_Read;
    reader->deinit    = MockBPA_ReadBTSD_Deinit;

    return reader;
}

static int MockBPA_WriteBTSD_Write(void *user_data, const void *buf, size_t size)
{
    struct MockBPA_BTSD_Data_s *obj = user_data;
    ASSERT_ARG_NONNULL(obj);
    CHK_ARG_NONNULL(buf);
    ASSERT_PRECONDITION(obj->file);

    const size_t got = fwrite(buf, 1, size, obj->file);
    BSL_LOG_DEBUG("writing up to %zd bytes, got %zd", size, got);
    if (got < size)
    {
        return BSL_ERR_FAILURE;
    }
    return BSL_SUCCESS;
}

static void MockBPA_WriteBTSD_Deinit(void *user_data)
{
    struct MockBPA_BTSD_Data_s *obj = user_data;
    ASSERT_ARG_NONNULL(obj);
    ASSERT_PRECONDITION(obj->file);

    fclose(obj->file);
    BSL_LOG_DEBUG("closed block %p with size %zu", obj->block, obj->size);

    // now write-back the BTSD
    BSL_FREE(obj->block->btsd);
    obj->block->btsd     = obj->ptr;
    obj->block->btsd_len = obj->size;

    BSL_FREE(obj);
}

static struct BSL_SeqWriter_s *MockBPA_WriteBTSD(BSL_BundleRef_t *bundle_ref, uint64_t block_num, size_t total_size)
{
    MockBPA_Bundle_t          *bundle    = bundle_ref->data;
    MockBPA_CanonicalBlock_t **found_ptr = MockBPA_BlockByNum_get(bundle->blocks_num, block_num);
    if (found_ptr == NULL)
    {
        return NULL;
    }
    MockBPA_CanonicalBlock_t *found_block = *found_ptr;
    BSL_LOG_DEBUG("opened block %p for size %zu", found_block, total_size);

    struct MockBPA_BTSD_Data_s *obj = BSL_CALLOC(1, sizeof(struct MockBPA_BTSD_Data_s));
    if (!obj)
    {
        return NULL;
    }
    // double-buffer for this write
    obj->block = found_block;
    obj->ptr   = NULL;
    obj->size  = 0;
    obj->file  = open_memstream(&obj->ptr, &obj->size);

    BSL_SeqWriter_t *writer = BSL_CALLOC(1, sizeof(BSL_SeqWriter_t));
    if (!writer)
    {
        BSL_FREE(obj->ptr);
        BSL_FREE(obj);
        return NULL;
    }
    writer->user_data = obj;
    writer->write     = MockBPA_WriteBTSD_Write;
    writer->deinit    = MockBPA_WriteBTSD_Deinit;

    return writer;
}

int MockBPA_CreateBlock(BSL_BundleRef_t *bundle_ref, uint64_t block_type_code, uint64_t *result_block_num)
{
    if (!bundle_ref || !bundle_ref->data || !result_block_num)
    {
        return -1;
    }

    *result_block_num        = 0;
    MockBPA_Bundle_t *bundle = bundle_ref->data;

    uint64_t               max_id = 0;
    MockBPA_BlockList_it_t bit;
    for (MockBPA_BlockList_it(bit, bundle->blocks); !MockBPA_BlockList_end_p(bit); MockBPA_BlockList_next(bit))
    {
        const MockBPA_CanonicalBlock_t *blk = MockBPA_BlockList_cref(bit);
        max_id                              = blk->blk_num >= max_id ? blk->blk_num : max_id;
    }
    if (max_id < 1)
    {
        // should have at least a payload already
        return -2;
    }

    MockBPA_CanonicalBlock_t *new_block = MockBPA_BlockList_push_back_new(bundle->blocks);
    memset(new_block, 0, sizeof(*new_block));
    new_block->blk_num  = max_id + 1;
    new_block->blk_type = block_type_code;
    new_block->crc_type = 0;
    new_block->flags    = block_type_code == 12 ? 1 : 0; // BCB should have a flag of 1
    new_block->btsd     = NULL;
    new_block->btsd_len = 0;

    MockBPA_BlockByNum_set_at(bundle->blocks_num, new_block->blk_num, new_block);

    *result_block_num = new_block->blk_num;
    return 0;
}

int MockBPA_RemoveBlock(BSL_BundleRef_t *bundle_ref, uint64_t block_num)
{
    if (!bundle_ref || !bundle_ref->data)
    {
        return -1;
    }

    MockBPA_Bundle_t         *bundle      = bundle_ref->data;
    MockBPA_CanonicalBlock_t *found_block = NULL;

    MockBPA_BlockList_it_t bit;
    for (MockBPA_BlockList_it(bit, bundle->blocks); !MockBPA_BlockList_end_p(bit); MockBPA_BlockList_next(bit))
    {
        MockBPA_CanonicalBlock_t *blk = MockBPA_BlockList_ref(bit);

        if (blk->blk_num == block_num)
        {
            // stop with @c bit on the block
            found_block = blk;
            break;
        }
    }
    if (found_block == NULL)
    {
        return -2;
    }

    // Deinit and clear the target block for removal
    BSL_FREE(found_block->btsd);

    MockBPA_BlockByNum_erase(bundle->blocks_num, block_num);
    MockBPA_BlockList_remove(bundle->blocks, bit);

    return 0;
}

int MockBPA_DeleteBundle(BSL_BundleRef_t *bundle_ref, BSL_ReasonCode_t reason)
{
    if (!bundle_ref || !bundle_ref->data)
    {
        return -1;
    }

    MockBPA_Bundle_t *bundle = bundle_ref->data;

    // Mark the bundle for deletion
    bundle->retain = false;

    BSL_LOG_INFO("MockBPA: BSL indicated to delete bundle with reason code %" PRIi64, reason);
    return 0;
}

BSL_HostDescriptors_t MockBPA_Agent_Descriptors(MockBPA_Agent_t *agent)
{
    BSL_HostDescriptors_t bpa = {
        .user_data = agent,
        // New-style callbacks
        .get_sec_src_eid_fn    = MockBPA_GetEid,
        .bundle_metadata_fn    = MockBPA_GetBundleMetadata,
        .block_metadata_fn     = MockBPA_GetBlockMetadata,
        .block_create_fn       = MockBPA_CreateBlock,
        .block_remove_fn       = MockBPA_RemoveBlock,
        .bundle_delete_fn      = MockBPA_DeleteBundle,
        .block_realloc_btsd_fn = MockBPA_ReallocBTSD,
        .block_read_btsd_fn    = MockBPA_ReadBTSD,
        .block_write_btsd_fn   = MockBPA_WriteBTSD,

        // Old-style callbacks
        .eid_init      = MockBPA_EID_Init,
        .eid_deinit    = MockBPA_EID_Deinit,
        .eid_to_cbor   = (int (*)(void *, const BSL_HostEID_t *))bsl_mock_encode_eid,
        .eid_from_cbor = (int (*)(void *, BSL_HostEID_t *))bsl_mock_decode_eid,
        .eid_from_text = mock_bpa_eid_from_text,
        // .eid_to_text      = mock_bpa_eid_to_text,
        .eidpat_init      = mock_bpa_eidpat_init,
        .eidpat_deinit    = mock_bpa_eidpat_deinit,
        .eidpat_from_text = mock_bpa_eidpat_from_text,
        .eidpat_match     = mock_bpa_eidpat_match,
    };
    return bpa;
}

int MockBPA_Agent_Init(MockBPA_Agent_t *agent)
{
    int retval = 0;

    atomic_init(&agent->stop_state, false);

    MockBPA_data_queue_init(agent->over_rx, MOCKBPA_DATA_QUEUE_SIZE);
    MockBPA_data_queue_init(agent->over_tx, MOCKBPA_DATA_QUEUE_SIZE);
    MockBPA_data_queue_init(agent->under_rx, MOCKBPA_DATA_QUEUE_SIZE);
    MockBPA_data_queue_init(agent->under_tx, MOCKBPA_DATA_QUEUE_SIZE);
    MockBPA_data_queue_init(agent->deliver, MOCKBPA_DATA_QUEUE_SIZE);
    MockBPA_data_queue_init(agent->forward, MOCKBPA_DATA_QUEUE_SIZE);
    {
        // event socket for waking the I/O thread
        int fds[2];
        if (pipe(fds) != 0)
        {
            return 3;
        }
        agent->tx_notify_r = fds[0];
        agent->tx_notify_w = fds[1];
    }

    // All BSL contexts get the same config
    MockBPA_Agent_BSL_Ctx_t *ctxs[] = {
        &agent->appin,
        &agent->appout,
        &agent->clin,
        &agent->clout,
    };
    for (size_t ix = 0; (ix < sizeof(ctxs) / sizeof(ctxs[0])) && !retval; ++ix)
    {
        MockBPA_Agent_BSL_Ctx_t *ctx = ctxs[ix];

        ctx->bsl = BSL_CALLOC(1, BSL_LibCtx_Sizeof());
        if (BSL_API_InitLib(ctx->bsl))
        {
            BSL_LOG_ERR("Failed BSL_API_InitLib()");
            retval = 2;
        }
        if (pthread_mutex_init(&ctx->mutex, NULL))
        {
            BSL_LOG_ERR("Failed pthread_mutex_init()");
            retval = 3;
        }

        BSL_SecCtxDesc_t bib_sec_desc;
        bib_sec_desc.execute  = BSLX_BIB_Execute;
        bib_sec_desc.validate = BSLX_BIB_Validate;
        ASSERT_PROPERTY(0 == BSL_API_RegisterSecurityContext(ctx->bsl, 1, bib_sec_desc));

        BSL_SecCtxDesc_t bcb_sec_desc;
        bcb_sec_desc.execute  = BSLX_BCB_Execute;
        bcb_sec_desc.validate = BSLX_BCB_Validate;
        ASSERT_PROPERTY(0 == BSL_API_RegisterSecurityContext(ctx->bsl, 2, bcb_sec_desc));
    }
    // TODO find a better way to deal with this
    {
        agent->appin.policy               = BSL_CALLOC(1, sizeof(BSLP_PolicyProvider_t));
        agent->appin.policy->pp_id        = 1;
        BSL_PolicyDesc_t policy_callbacks = (BSL_PolicyDesc_t) { .deinit_fn   = BSLP_Deinit,
                                                                 .query_fn    = BSLP_QueryPolicy,
                                                                 .finalize_fn = BSLP_FinalizePolicy,
                                                                 .user_data   = agent->appin.policy };
        ASSERT_PROPERTY(BSL_SUCCESS == BSL_API_RegisterPolicyProvider(agent->appin.bsl, 1, policy_callbacks));
    }
    {
        agent->appout.policy              = BSL_CALLOC(1, sizeof(BSLP_PolicyProvider_t));
        agent->appout.policy->pp_id       = 1;
        BSL_PolicyDesc_t policy_callbacks = (BSL_PolicyDesc_t) { .deinit_fn   = BSLP_Deinit,
                                                                 .query_fn    = BSLP_QueryPolicy,
                                                                 .finalize_fn = BSLP_FinalizePolicy,
                                                                 .user_data   = agent->appout.policy };
        ASSERT_PROPERTY(BSL_SUCCESS == BSL_API_RegisterPolicyProvider(agent->appout.bsl, 1, policy_callbacks));
    }
    {
        agent->clin.policy                = BSL_CALLOC(1, sizeof(BSLP_PolicyProvider_t));
        agent->clin.policy->pp_id         = 1;
        BSL_PolicyDesc_t policy_callbacks = (BSL_PolicyDesc_t) { .deinit_fn   = BSLP_Deinit,
                                                                 .query_fn    = BSLP_QueryPolicy,
                                                                 .finalize_fn = BSLP_FinalizePolicy,
                                                                 .user_data   = agent->clin.policy };
        ASSERT_PROPERTY(BSL_SUCCESS == BSL_API_RegisterPolicyProvider(agent->clin.bsl, 1, policy_callbacks));
    }
    {
        agent->clout.policy               = BSL_CALLOC(1, sizeof(BSLP_PolicyProvider_t));
        agent->clout.policy->pp_id        = 1;
        BSL_PolicyDesc_t policy_callbacks = (BSL_PolicyDesc_t) { .deinit_fn   = BSLP_Deinit,
                                                                 .query_fn    = BSLP_QueryPolicy,
                                                                 .finalize_fn = BSLP_FinalizePolicy,
                                                                 .user_data   = agent->clout.policy };
        ASSERT_PROPERTY(BSL_SUCCESS == BSL_API_RegisterPolicyProvider(agent->clout.bsl, 1, policy_callbacks));
    }

    agent->over_addr.sin_family   = 0;
    agent->app_addr.sin_family    = 0;
    agent->under_addr.sin_family  = 0;
    agent->router_addr.sin_family = 0;

    return retval;
}

void MockBPA_Agent_Deinit(MockBPA_Agent_t *agent)
{
    // All BSL contexts get the same config
    MockBPA_Agent_BSL_Ctx_t *ctxs[] = {
        &agent->appin,
        &agent->appout,
        &agent->clin,
        &agent->clout,
    };
    for (size_t ix = 0; ix < sizeof(ctxs) / sizeof(ctxs[0]); ++ix)
    {
        MockBPA_Agent_BSL_Ctx_t *ctx = ctxs[ix];

        if (pthread_mutex_destroy(&ctx->mutex))
        {
            BSL_LOG_ERR("Failed pthread_mutex_destroy()");
        }

        if (BSL_API_DeinitLib(ctx->bsl))
        {
            BSL_LOG_ERR("Failed BSL_API_DeinitLib()");
        }
        BSL_FREE(ctx->bsl);
        ctx->bsl = NULL;
    }

    close(agent->tx_notify_r);
    close(agent->tx_notify_w);

    MockBPA_data_queue_clear(agent->over_rx);
    MockBPA_data_queue_clear(agent->over_tx);
    MockBPA_data_queue_clear(agent->under_rx);
    MockBPA_data_queue_clear(agent->under_tx);
    MockBPA_data_queue_clear(agent->deliver);
    MockBPA_data_queue_clear(agent->forward);
}

static int bind_udp(int *sock, const struct sockaddr_in *addr)
{
    *sock = socket(addr->sin_family, SOCK_DGRAM, IPPROTO_UDP);
    if (*sock < 0)
    {
        BSL_LOG_ERR("Failed to open UDP socket");
        return 2;
    }
    {
        char nodebuf[INET_ADDRSTRLEN];
        inet_ntop(addr->sin_family, &addr->sin_addr, nodebuf, sizeof(nodebuf));
        BSL_LOG_DEBUG("Binding UDP socket to [%s]:%d", nodebuf, ntohs(addr->sin_port));

        int res = bind(*sock, (struct sockaddr *)addr, sizeof(*addr));
        if (res)
        {
            close(*sock);
            BSL_LOG_ERR("Failed to bind UDP socket, errno %d", errno);
            return 3;
        }
    }

    return 0;
}

/// Display form for counters
#define TLM_COUNTER_FMT "7" PRIu64
/** Aggregate and log telemetry from all BSL contexts.
 */
static void MockBPA_Agent_DumpTelemetry(MockBPA_Agent_t *agent)
{
    BSL_TlmCounters_t tlm = BSL_TLM_COUNTERS_ZERO;

    {
        MockBPA_Agent_BSL_Ctx_t *ctxs[] = {
            &agent->appin,
            &agent->appout,
            &agent->clin,
            &agent->clout,
        };
        for (size_t ix = 0; ix < sizeof(ctxs) / sizeof(ctxs[0]); ++ix)
        {
            MockBPA_Agent_BSL_Ctx_t *ctx = ctxs[ix];

            if (pthread_mutex_lock(&ctx->mutex))
            {
                BSL_LOG_CRIT("failed to lock mutex");
                continue;
            }

            int result = BSL_LibCtx_AccumulateTlmCounters(ctx->bsl, &tlm);
            if (result)
            {
                BSL_LOG_ERR("Error with reading telemetry from bsl context");
                // fall-through to unlock
            }

            if (pthread_mutex_unlock(&ctx->mutex))
            {
                BSL_LOG_CRIT("failed to unlock mutex");
            }
        }
    }

    BSL_LOG_INFO("---------------------------------------------------------");
    BSL_LOG_INFO("---------------------TELEMETRY INFO----------------------");
    BSL_LOG_INFO("                     FAIL COUNT:%" TLM_COUNTER_FMT, tlm.counters[BSL_TLM_SECOP_FAIL_COUNT]);
    BSL_LOG_INFO("         BUNDLE INSPECTED COUNT:%" TLM_COUNTER_FMT, tlm.counters[BSL_TLM_BUNDLE_INSPECTED_COUNT]);
    BSL_LOG_INFO("               ASB DECODE COUNT:%" TLM_COUNTER_FMT, tlm.counters[BSL_TLM_ASB_DECODE_COUNT]);
    BSL_LOG_INFO("               ASB DECODE BYTES:%" TLM_COUNTER_FMT, tlm.counters[BSL_TLM_ASB_DECODE_BYTES]);
    BSL_LOG_INFO("               ASB ENCODE COUNT:%" TLM_COUNTER_FMT, tlm.counters[BSL_TLM_ASB_ENCODE_COUNT]);
    BSL_LOG_INFO("               ASB ENCODE BYTES:%" TLM_COUNTER_FMT, tlm.counters[BSL_TLM_ASB_ENCODE_BYTES]);
    BSL_LOG_INFO("             SECOP SOURCE COUNT:%" TLM_COUNTER_FMT, tlm.counters[BSL_TLM_SECOP_SOURCE_COUNT]);
    BSL_LOG_INFO("           SECOP VERIFIER COUNT:%" TLM_COUNTER_FMT, tlm.counters[BSL_TLM_SECOP_VERIFIER_COUNT]);
    BSL_LOG_INFO("           SECOP ACCEPTOR COUNT:%" TLM_COUNTER_FMT, tlm.counters[BSL_TLM_SECOP_ACCEPTOR_COUNT]);
    BSL_LOG_INFO("                TOTAL TLM COUNT:%" TLM_COUNTER_FMT, tlm.counters[BSL_TLM_TOTAL_COUNT]);
    BSL_LOG_INFO("---------------------------------------------------------");
}

/** Process a single bundle at one of the interaction points.
 *
 * @param[in] agent The agent state, which is not locked for the work thread.
 * @param[in,out] bsl The specific BSL instance to process with.
 * @param loc The interaction point for policy use.
 * @param[in,out] bundle The bundle to process.
 * @return Zero if successful.
 */
static int MockBPA_Agent_process(MockBPA_Agent_t *agent, MockBPA_Agent_BSL_Ctx_t *ctx, BSL_PolicyLocation_e loc,
                                 MockBPA_Bundle_t *bundle)
{
    int returncode = 0;
    BSL_LOG_INFO("starting");

    if (pthread_mutex_lock(&ctx->mutex))
    {
        BSL_LOG_CRIT("failed to lock mutex");
        return 2;
    }

    BSL_SecurityActionSet_t   *malloced_action_set   = BSL_CALLOC(1, BSL_SecurityActionSet_Sizeof());
    BSL_SecurityResponseSet_t *malloced_response_set = BSL_CALLOC(1, BSL_SecurityResponseSet_Sizeof());

    BSL_BundleRef_t bundle_ref = { .data = bundle };
    BSL_LOG_INFO("calling BSL_API_QuerySecurity");
    returncode = BSL_API_QuerySecurity(ctx->bsl, malloced_action_set, &bundle_ref, loc);
    if (returncode != 0)
    {
        BSL_LOG_ERR("Failed to query security: code=%d", returncode);
    }

    if (!returncode)
    {
        BSL_LOG_INFO("calling BSL_API_ApplySecurity");
        returncode = BSL_API_ApplySecurity(ctx->bsl, malloced_response_set, &bundle_ref, malloced_action_set);
        if (returncode < 0)
        {
            BSL_LOG_ERR("Failed to apply security: code=%d", returncode);
        }
    }
    if (pthread_mutex_unlock(&ctx->mutex))
    {
        BSL_LOG_CRIT("failed to unlock mutex");
    }

    // Example telemetry dump to log
    MockBPA_Agent_DumpTelemetry(agent);

    BSL_SecurityActionSet_Deinit(malloced_action_set);
    BSL_FREE(malloced_action_set);
    BSL_FREE(malloced_response_set);
    BSL_LOG_INFO("result code %d", returncode);
    return returncode;
}

static void *MockBPA_Agent_work_over_rx(void *arg)
{
    MockBPA_Agent_t *agent = arg;
    BSL_LOG_INFO("started");
    while (true)
    {
        mock_bpa_ctr_t item;
        MockBPA_data_queue_pop(&item, agent->over_rx);
        if (item.encoded.len == 0)
        {
            mock_bpa_ctr_deinit(&item);
            break;
        }
        BSL_LOG_INFO("over_rx item");
        mock_bpa_decode(&item);

        MockBPA_Bundle_t *bundle = item.bundle_ref.data;
        if (MockBPA_Agent_process(agent, &agent->appin, BSL_POLICYLOCATION_APPIN, bundle))
        {
            BSL_LOG_ERR("failed security processing");
            mock_bpa_ctr_deinit(&item);
            continue;
        }
        if (!bundle->retain)
        {
            BSL_LOG_ERR("bundle was marked to delete by BSL");
            mock_bpa_ctr_deinit(&item);
            continue;
        }

        // loopback
        MockBPA_data_queue_push(agent->deliver, item);
    }
    BSL_LOG_INFO("stopped");

    return NULL;
}

static void *MockBPA_Agent_work_under_rx(void *arg)
{
    MockBPA_Agent_t *agent = arg;
    BSL_LOG_INFO("started");
    while (true)
    {
        mock_bpa_ctr_t item;
        MockBPA_data_queue_pop(&item, agent->under_rx);
        if (item.encoded.len == 0)
        {
            mock_bpa_ctr_deinit(&item);
            break;
        }

        BSL_LOG_INFO("under_rx item");
        if (mock_bpa_decode(&item))
        {
            BSL_LOG_ERR("failed to decode bundle");
            mock_bpa_ctr_deinit(&item);
            continue;
        }

        MockBPA_Bundle_t *bundle = item.bundle_ref.data;
        if (MockBPA_Agent_process(agent, &agent->clin, BSL_POLICYLOCATION_CLIN, bundle))
        {
            BSL_LOG_ERR("failed security processing");
            mock_bpa_ctr_deinit(&item);
            continue;
        }
        if (!bundle->retain)
        {
            BSL_LOG_ERR("bundle was marked to delete by BSL");
            mock_bpa_ctr_deinit(&item);
            continue;
        }

        // loopback
        MockBPA_data_queue_push(agent->forward, item);
    }
    BSL_LOG_INFO("stopped");

    return NULL;
}

static void *MockBPA_Agent_work_deliver(void *arg)
{
    MockBPA_Agent_t *agent = arg;
    BSL_LOG_INFO("started");
    while (true)
    {
        mock_bpa_ctr_t item;
        MockBPA_data_queue_pop(&item, agent->deliver);
        if (item.encoded.len == 0)
        {
            mock_bpa_ctr_deinit(&item);
            break;
        }
        BSL_LOG_INFO("deliver item");

        MockBPA_Bundle_t *bundle = item.bundle_ref.data;
        if (MockBPA_Agent_process(agent, &agent->appout, BSL_POLICYLOCATION_APPOUT, bundle))
        {
            BSL_LOG_ERR("failed security processing");
            mock_bpa_ctr_deinit(&item);
            continue;
        }
        if (!bundle->retain)
        {
            BSL_LOG_ERR("bundle was marked to delete by BSL");
            mock_bpa_ctr_deinit(&item);
            continue;
        }

        mock_bpa_encode(&item);
        MockBPA_data_queue_push(agent->over_tx, item);
        {
            uint8_t buf    = 0;
            int     nbytes = write(agent->tx_notify_w, &buf, sizeof(buf));
            if (nbytes < 0)
            {
                BSL_LOG_ERR("Failed to write: %ld", nbytes);
            }
        }
    }
    BSL_LOG_INFO("stopped");

    return NULL;
}

static void *MockBPA_Agent_work_forward(void *arg)
{
    MockBPA_Agent_t *agent = arg;
    BSL_LOG_INFO("started");
    while (true)
    {
        mock_bpa_ctr_t item;
        MockBPA_data_queue_pop(&item, agent->forward);
        if (item.encoded.len == 0)
        {
            mock_bpa_ctr_deinit(&item);
            break;
        }
        BSL_LOG_INFO("forward item");

        MockBPA_Bundle_t *bundle = item.bundle_ref.data;
        if (MockBPA_Agent_process(agent, &agent->clout, BSL_POLICYLOCATION_CLOUT, bundle))
        {
            BSL_LOG_ERR("failed security processing");
            mock_bpa_ctr_deinit(&item);
            continue;
        }
        if (!bundle->retain)
        {
            BSL_LOG_ERR("bundle was marked to delete by BSL");
            mock_bpa_ctr_deinit(&item);
            continue;
        }

        mock_bpa_encode(&item);
        MockBPA_data_queue_push(agent->under_tx, item);
        {
            uint8_t buf    = 0;
            int     nbytes = write(agent->tx_notify_w, &buf, sizeof(uint8_t));
            if (nbytes < 0)
            {
                BSL_LOG_ERR("Failed to write, got %ld", nbytes);
            }
        }
    }
    BSL_LOG_INFO("stopped");

    return NULL;
}

int MockBPA_Agent_Start(MockBPA_Agent_t *agent)
{
    if (pthread_create(&agent->thr_under_rx, NULL, MockBPA_Agent_work_under_rx, agent))
    {
        return 2;
    }
    if (pthread_create(&agent->thr_over_rx, NULL, MockBPA_Agent_work_over_rx, agent))
    {
        return 2;
    }
    if (pthread_create(&agent->thr_deliver, NULL, MockBPA_Agent_work_deliver, agent))
    {
        return 2;
    }
    if (pthread_create(&agent->thr_forward, NULL, MockBPA_Agent_work_forward, agent))
    {
        return 2;
    }
    return 0;
}

void MockBPA_Agent_Stop(MockBPA_Agent_t *agent)
{
    atomic_store(&agent->stop_state, true);

    uint8_t buf    = 0;
    int     nbytes = write(agent->tx_notify_w, &buf, sizeof(buf));
    if (nbytes < 0)
    {
        BSL_LOG_ERR("Failed to write: %ld", nbytes);
    }
}

int MockBPA_Agent_Exec(MockBPA_Agent_t *agent)
{
    int retval = 0;

    int over_sock, under_sock;
    if (bind_udp(&over_sock, &agent->over_addr))
    {
        return 3;
    }
    if (bind_udp(&under_sock, &agent->under_addr))
    {
        return 3;
    }

    struct pollfd pfds[] = {
        { .fd = agent->tx_notify_r, .events = POLLIN },
        { .fd = under_sock },
        { .fd = over_sock },
    };
    struct pollfd *const tx_notify_pfd = pfds;
    struct pollfd *const under_pfd     = pfds + 1;
    struct pollfd *const over_pfd      = pfds + 2;

    BSL_LOG_INFO("READY");

    while (!atomic_load(&agent->stop_state))
    {
        under_pfd->events = POLLIN;
        if (!MockBPA_data_queue_empty_p(agent->under_tx))
        {
            under_pfd->events |= POLLOUT;
        }

        over_pfd->events = POLLIN;
        if (!MockBPA_data_queue_empty_p(agent->over_tx))
        {
            over_pfd->events |= POLLOUT;
        }

        int res = poll(pfds, sizeof(pfds) / sizeof(struct pollfd), -1);
        if (res < 0)
        {
            BSL_LOG_ERR("poll failed with errno: %d", errno);
            if (errno != EINTR)
            {
                retval = 4;
            }
            break;
        }

        if (tx_notify_pfd->revents & POLLIN)
        {
            // no actual data, just clear the pipe
            uint8_t buf;
            int     nbytes = read(agent->tx_notify_r, &buf, sizeof(uint8_t));
            if (nbytes < 0)
            {
                BSL_LOG_ERR("Cannot read: %ld", nbytes);
            }
        }

        if (over_pfd->revents & POLLIN)
        {
            uint8_t      buf[65536];
            struct iovec iov = {
                .iov_base = buf,
                .iov_len  = sizeof(buf),
            };
            struct msghdr msg = {
                .msg_iovlen = 1,
                .msg_iov    = &iov,
            };
            ssize_t got = recvmsg(over_sock, &msg, 0);
            if (got > 0)
            {
                BSL_LOG_DEBUG("over_sock recv %zd", got);
                mock_bpa_ctr_t item;
                mock_bpa_ctr_init(&item);
                BSL_Data_AppendFrom(&item.encoded, got, buf);

                MockBPA_data_queue_push(agent->over_rx, item);
            }
        }
        if (over_pfd->revents & POLLOUT)
        {
            mock_bpa_ctr_t item;
            MockBPA_data_queue_pop(&item, agent->over_tx);

            BSL_LOG_DEBUG("over_sock send %zd", item.encoded.len);
            struct iovec iov = {
                .iov_base = item.encoded.ptr,
                .iov_len  = item.encoded.len,
            };
            struct msghdr msg = {
                .msg_name    = &agent->app_addr,
                .msg_namelen = sizeof(agent->app_addr),
                .msg_iovlen  = 1,
                .msg_iov     = &iov,
            };
            ssize_t got = sendmsg(over_sock, &msg, 0);
            if (got != (ssize_t)item.encoded.len)
            {
                BSL_LOG_ERR("over_sock failed to send all %zd bytes, only %zd sent: %d", item.encoded.len, got, errno);
            }
            mock_bpa_ctr_deinit(&item);
        }

        if (under_pfd->revents & POLLIN)
        {
            uint8_t      buf[65536];
            struct iovec iov = {
                .iov_base = buf,
                .iov_len  = sizeof(buf),
            };
            struct msghdr msg = {
                .msg_iovlen = 1,
                .msg_iov    = &iov,
            };
            ssize_t got = recvmsg(under_sock, &msg, 0);
            if (got > 0)
            {
                BSL_LOG_DEBUG("under_sock recv %zd", got);
                mock_bpa_ctr_t item;
                mock_bpa_ctr_init(&item);
                BSL_Data_AppendFrom(&item.encoded, got, buf);

                MockBPA_data_queue_push(agent->under_rx, item);
            }
        }
        if (under_pfd->revents & POLLOUT)
        {
            mock_bpa_ctr_t item;
            MockBPA_data_queue_pop(&item, agent->under_tx);

            BSL_LOG_DEBUG("under_sock send %zd", item.encoded.len);
            struct iovec iov = {
                .iov_base = item.encoded.ptr,
                .iov_len  = item.encoded.len,
            };
            struct msghdr msg = {
                .msg_name    = &agent->router_addr,
                .msg_namelen = sizeof(agent->router_addr),
                .msg_iovlen  = 1,
                .msg_iov     = &iov,
            };
            ssize_t got = sendmsg(under_sock, &msg, 0);
            if (got != (ssize_t)item.encoded.len)
            {
                BSL_LOG_ERR("under_sock failed to send all %zd bytes, only %zd sent", item.encoded.len, got);
            }
            mock_bpa_ctr_deinit(&item);
        }
    }

    close(over_sock);
    close(under_sock);
    return retval;
}

int MockBPA_Agent_Join(MockBPA_Agent_t *agent)
{
    int errors = 0;
    BSL_LOG_INFO("cleaning up");
    mock_bpa_ctr_t item;

    // join RX workers first
    mock_bpa_ctr_init(&item);
    MockBPA_data_queue_push(agent->under_rx, item);
    mock_bpa_ctr_init(&item);
    MockBPA_data_queue_push(agent->over_rx, item);
    if (pthread_join(agent->thr_under_rx, NULL))
    {
        BSL_LOG_ERR("Failed to join the work_under_rx");
        ++errors;
    }
    if (pthread_join(agent->thr_over_rx, NULL))
    {
        BSL_LOG_ERR("Failed to join the work_over_rx");
        ++errors;
    }

    // then delivery/forward workers after RX are all flushed
    mock_bpa_ctr_init(&item);
    MockBPA_data_queue_push(agent->forward, item);
    mock_bpa_ctr_init(&item);
    MockBPA_data_queue_push(agent->deliver, item);
    if (pthread_join(agent->thr_forward, NULL))
    {
        BSL_LOG_ERR("Failed to join the work_forward");
        ++errors;
    }
    if (pthread_join(agent->thr_deliver, NULL))
    {
        BSL_LOG_ERR("Failed to join the work_deliver");
        ++errors;
    }

    return errors;
}<|MERGE_RESOLUTION|>--- conflicted
+++ resolved
@@ -27,11 +27,8 @@
 #include <BPSecLib_Public.h>
 #include <BPSecLib_Private.h>
 #include <backend/UtilDefs_SeqReadWrite.h>
-<<<<<<< HEAD
-=======
 #include <security_context/DefaultSecContext.h>
 #include <policy_provider/SamplePolicyProvider.h>
->>>>>>> e63438b2
 #include <assert.h>
 #include <errno.h>
 #include <poll.h>
@@ -43,43 +40,9 @@
 #include "policy_config.h"
 #include "policy_registry.h"
 
-<<<<<<< HEAD
-int MockBPA_Bundle_Init(MockBPA_Bundle_t *bundle)
-{
-    ASSERT_ARG_NONNULL(bundle);
-    memset(bundle, 0, sizeof(*bundle));
-
-    bundle->retain = true;
-
-    MockBPA_BlockList_init(bundle->blocks);
-    MockBPA_BlockByNum_init(bundle->blocks_num);
-
-    return 0;
-}
-
-int MockBPA_Bundle_Deinit(MockBPA_Bundle_t *bundle)
-{
-    ASSERT_ARG_NONNULL(bundle);
-    BSL_HostEID_Deinit(&bundle->primary_block.src_node_id);
-    BSL_HostEID_Deinit(&bundle->primary_block.dest_eid);
-    BSL_HostEID_Deinit(&bundle->primary_block.report_to_eid);
-    BSL_Data_Deinit(&bundle->primary_block.encoded);
-
-    MockBPA_BlockByNum_clear(bundle->blocks_num);
-
-    MockBPA_BlockList_it_t bit;
-    for (MockBPA_BlockList_it(bit, bundle->blocks); !MockBPA_BlockList_end_p(bit); MockBPA_BlockList_next(bit))
-    {
-        MockBPA_CanonicalBlock_t *blk = MockBPA_BlockList_ref(bit);
-        BSL_LOG_DEBUG("freeing block number %" PRIu64, blk->blk_num);
-        BSL_FREE(blk->btsd);
-    }
-    MockBPA_BlockList_clear(bundle->blocks);
-=======
 static int MockBPA_GetEid(void *user_data, BSL_HostEID_t *result_eid)
 {
     const char *local_ipn = getenv("BSL_TEST_LOCAL_IPN_EID");
->>>>>>> e63438b2
 
     int x = mock_bpa_eid_from_text(result_eid, local_ipn, user_data);
 
