--- conflicted
+++ resolved
@@ -611,12 +611,8 @@
 
     BSL_PolicyDesc_t policy_callbacks = { .deinit_fn = BSLP_Deinit,
                                           .query_fn  = BSLP_QueryPolicy,
-<<<<<<< HEAD
                                           .finalize_fn = BSLP_FinalizePolicy,
-                                          .user_data = malloc(100000) };
-=======
                                           .user_data = calloc(sizeof(BSLP_PolicyProvider_t), 1) };
->>>>>>> e5639a0f
     assert(BSL_SUCCESS == BSL_API_RegisterPolicyProvider(bsl, policy_callbacks));
 
     BSL_CryptoInit();
