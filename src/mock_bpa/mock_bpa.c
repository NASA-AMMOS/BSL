/*
 * Copyright (c) 2025 The Johns Hopkins University Applied Physics
 * Laboratory LLC.
 *
 * This file is part of the Bundle Protocol Security Library (BSL).
 *
 * Licensed under the Apache License, Version 2.0 (the "License");
 * you may not use this file except in compliance with the License.
 * You may obtain a copy of the License at
 *     http://www.apache.org/licenses/LICENSE-2.0
 * Unless required by applicable law or agreed to in writing, software
 * distributed under the License is distributed on an "AS IS" BASIS,
 * WITHOUT WARRANTIES OR CONDITIONS OF ANY KIND, either express or implied.
 * See the License for the specific language governing permissions and
 * limitations under the License.
 *
 * This work was performed for the Jet Propulsion Laboratory, California
 * Institute of Technology, sponsored by the United States Government under
 * the prime contract 80NM0018D0004 between the Caltech and NASA under
 * subcontract 1700763.
 */
/** @file
 * This is the main entry for a mock BPA daemon that communicates through
 * unix domain sockets.
 */
#include <arpa/inet.h>
#include <errno.h>
#include <m-atomic.h>
#include <m-buffer.h>
#include <netdb.h>
#include <poll.h>
#include <signal.h>
#include <sys/socket.h>
#include <sys/types.h>
#include <sys/un.h>
#include <unistd.h>

#include <BPSecLib_Private.h>
#include <BPSecLib_Public.h>
#include <CryptoInterface.h>

#include "bsl_mock_bpa.h"
#include "mock_bpa_ctr.h"
#include "bsl_mock_bpa_policy_config.h"
#include "mock_bpa_policy_registry.h"

static atomic_bool stop_state;

#define DATA_QUEUE_SIZE 100

BUFFER_DEF(data_queue, mock_bpa_ctr_t, DATA_QUEUE_SIZE,
           BUFFER_QUEUE | BUFFER_THREAD_SAFE | BUFFER_PUSH_INIT_POP_MOVE | BUFFER_BLOCKING)

static data_queue_t over_rx;
static data_queue_t over_tx;
static data_queue_t under_rx;
static data_queue_t under_tx;
static data_queue_t deliver;
static data_queue_t forward;

static pthread_t thr_over_rx, thr_under_rx, thr_deliver, thr_forward;

// Library context
static BSL_LibCtx_t *bsl;

// Configuration
<<<<<<< HEAD
static BSL_HostEID_t                        app_eid;
static struct sockaddr_in6                  over_addr   = { .sin6_family = 0 };
static struct sockaddr_in6                  app_addr    = { .sin6_family = 0 };
static struct sockaddr_in6                  under_addr  = { .sin6_family = 0 };
static struct sockaddr_in6                  router_addr = { .sin6_family = 0 };
static int                                  tx_notify_r, tx_notify_w;
static BSL_HostEID_t                        sec_eid;
static bool                                 policy_configured = false;
static mock_bpa_policy_registry_t           policy_registry;

static int ingest_netaddr(struct sockaddr_in6 *addr, const char *arg)
=======
static BSL_HostEID_t              app_eid;
static struct sockaddr_in         over_addr   = { .sin_family = 0 };
static struct sockaddr_in         app_addr    = { .sin_family = 0 };
static struct sockaddr_in         under_addr  = { .sin_family = 0 };
static struct sockaddr_in         router_addr = { .sin_family = 0 };
static int                        tx_notify_r, tx_notify_w;
static BSL_HostEID_t              sec_eid;
static bool                       policy_configured = false;
static mock_bpa_policy_registry_t policy_registry;

static int ingest_netaddr(struct sockaddr_in *addr, const char *arg)
>>>>>>> 7527bd56
{
    const char *node    = arg;
    const char *service = "4556";
    char       *sep     = strrchr(arg, ':');
    if (sep)
    {
        *sep    = '\0';
        service = sep + 1; // might be at the terminator
    }
    struct addrinfo hints = {
        .ai_family   = AF_INET,
        .ai_socktype = SOCK_DGRAM,
        .ai_protocol = IPPROTO_UDP,
        .ai_flags    = AI_ADDRCONFIG | AI_NUMERICSERV,
    };
    struct addrinfo *result;

    BSL_LOG_DEBUG("Resolving under address: %s %s", node, service);
    int res = getaddrinfo(node, service, &hints, &result);
    if (res)
    {
        BSL_LOG_ERR("Failed to resolve router address: %s", arg);
        return 1;
    }
    else
    {
        for (const struct addrinfo *rp = result; rp != NULL; rp = rp->ai_next)
        {
            // use first address
            if (rp->ai_family == AF_INET)
            {
                memcpy(addr, rp->ai_addr, rp->ai_addrlen);
                break;
            }
        }
        freeaddrinfo(result);
    }
    return 0;
}

static int bind_udp(int *sock, const struct sockaddr_in *addr)
{
    *sock = socket(addr->sin_family, SOCK_DGRAM, IPPROTO_UDP);
    if (*sock < 0)
    {
        BSL_LOG_ERR("Failed to open UDP socket");
        return 2;
    }
    {
        char nodebuf[INET_ADDRSTRLEN];
        inet_ntop(addr->sin_family, &addr->sin_addr, nodebuf, sizeof(nodebuf));
        BSL_LOG_DEBUG("Binding UDP socket to [%s]:%d", nodebuf, ntohs(addr->sin_port));

        int res = bind(*sock, (struct sockaddr *)addr, sizeof(*addr));
        if (res)
        {
            close(*sock);
            BSL_LOG_ERR("Failed to bind UDP socket, errno %d", errno);
            return 3;
        }
    }

    return 0;
}

static int mock_bpa_process(BSL_PolicyLocation_e loc, MockBPA_Bundle_t *bundle)
{
    (void)loc;
    (void)bundle;
    BSL_LOG_INFO("Mock BPA: Invoking mock_bpa_process");
    BSL_SecurityActionSet_t   *malloced_action_set   = calloc(BSL_SecurityActionSet_Sizeof(), 1);
    BSL_SecurityResponseSet_t *malloced_response_set = calloc(BSL_SecurityResponseSet_Sizeof(), 1);
    int                        returncode            = -1;

    BSL_BundleRef_t bundle_ref = { 0 };
    bundle_ref.data            = bundle;
    BSL_LOG_INFO("Mock BPA: Calling BSL_API_QuerySecurity");
    returncode = BSL_API_QuerySecurity(bsl, malloced_action_set, &bundle_ref, loc);
    if (returncode != 0)
    {
        BSL_LOG_ERR("Failed to query security: code=%d", returncode);
        goto cleanup;
    }

    BSL_LOG_INFO("Mock BPA: Calling BSL_API_ApplySecurity");
    returncode = BSL_API_ApplySecurity(bsl, malloced_response_set, &bundle_ref, malloced_action_set);
    if (returncode < 0)
    {
        BSL_LOG_ERR("Failed to apply security: code=%d", returncode);
        goto cleanup;
    }

    BSL_LOG_INFO("Mock BPA: mock_bpa_process SUCCESS (code=0)");

cleanup:
    BSL_SecurityActionSet_Deinit(malloced_action_set);
    free(malloced_action_set);
    free(malloced_response_set);
    return returncode;
}

static void sig_stop(int signum _U_)
{
    atomic_store(&stop_state, true);
    BSL_LOG_INFO("signal received %d", signum);
}

static void *work_over_rx(void *arg _U_)
{
    BSL_LOG_INFO("work_over_rx started");
    while (true)
    {
        mock_bpa_ctr_t item;
        data_queue_pop(&item, over_rx);
        if (item.encoded.len == 0)
        {
            mock_bpa_ctr_deinit(&item);
            break;
        }
        BSL_LOG_INFO("over_rx");
        mock_bpa_decode(&item, bsl);

        if (mock_bpa_process(BSL_POLICYLOCATION_APPIN, item.bundle_ref.data))
        {
            BSL_LOG_ERR("work_over_rx failed security processing");
            mock_bpa_ctr_deinit(&item);
            continue;
        }

        MockBPA_Bundle_t *bundle = item.bundle_ref.data;
        if (!bundle->retain) 
        {
            BSL_LOG_ERR("bundle was marked to delete by BSL");
            mock_bpa_ctr_deinit(&item);
            continue;
        }

        // loopback
        data_queue_push(deliver, item);
    }
    BSL_LOG_INFO("work_over_rx stopped");

    return NULL;
}

static void *work_under_rx(void *arg _U_)
{
    BSL_LOG_INFO("work_under_rx started");
    while (true)
    {
        mock_bpa_ctr_t item;
        data_queue_pop(&item, under_rx);
        if (item.encoded.len == 0)
        {
            mock_bpa_ctr_deinit(&item);
            break;
        }

        BSL_LOG_INFO("under_rx");
        if (mock_bpa_decode(&item, bsl))
        {
            BSL_LOG_ERR("work_under_rx failed to decode bundle");
            mock_bpa_ctr_deinit(&item);
            continue;
        }

        if (mock_bpa_process(BSL_POLICYLOCATION_CLIN, item.bundle_ref.data))
        {
            BSL_LOG_ERR("work_under_rx failed security processing");
            mock_bpa_ctr_deinit(&item);
            continue;
        }

        MockBPA_Bundle_t *bundle = item.bundle_ref.data;
        if (!bundle->retain) 
        {
            BSL_LOG_ERR("bundle was marked to delete by BSL");
            mock_bpa_ctr_deinit(&item);
            continue;
        }

        // loopback
        data_queue_push(forward, item);
    }
    BSL_LOG_INFO("work_under_rx stopped");

    return NULL;
}

static void *work_deliver(void *arg _U_)
{
    BSL_LOG_INFO("work_deliver started");
    while (true)
    {
        mock_bpa_ctr_t item;
        data_queue_pop(&item, deliver);
        if (item.encoded.len == 0)
        {
            mock_bpa_ctr_deinit(&item);
            break;
        }
        BSL_LOG_INFO("deliver");

        if (mock_bpa_process(BSL_POLICYLOCATION_APPOUT, item.bundle_ref.data))
        {
            BSL_LOG_ERR("work_deliver failed security processing");
            mock_bpa_ctr_deinit(&item);
            continue;
        }

        MockBPA_Bundle_t *bundle = item.bundle_ref.data;
        if (!bundle->retain) 
        {
            BSL_LOG_ERR("bundle was marked to delete by BSL");
            mock_bpa_ctr_deinit(&item);
            continue;
        }

        mock_bpa_encode(&item);
        data_queue_push(over_tx, item);
        {
            uint8_t buf    = 0;
            int     nbytes = write(tx_notify_w, &buf, sizeof(uint8_t));
            if (nbytes < 0)
            {
                BSL_LOG_ERR("Failed to write: %ld", nbytes);
            }
        }
    }
    BSL_LOG_INFO("work_deliver stopped");

    return NULL;
}

static void *work_forward(void *arg _U_)
{
    BSL_LOG_INFO("work_forward started");
    while (true)
    {
        mock_bpa_ctr_t item;
        data_queue_pop(&item, forward);
        if (item.encoded.len == 0)
        {
            mock_bpa_ctr_deinit(&item);
            break;
        }
        BSL_LOG_INFO("forward");

        if (mock_bpa_process(BSL_POLICYLOCATION_CLOUT, item.bundle_ref.data))
        {
            BSL_LOG_ERR("work_forward failed security processing");
            mock_bpa_ctr_deinit(&item);
            continue;
        }

        MockBPA_Bundle_t *bundle = item.bundle_ref.data;
        if (!bundle->retain) 
        {
            BSL_LOG_ERR("bundle was marked to delete by BSL");
            mock_bpa_ctr_deinit(&item);
            continue;
        }

        mock_bpa_encode(&item);
        data_queue_push(under_tx, item);
        {
            uint8_t buf    = 0;
            int     nbytes = write(tx_notify_w, &buf, sizeof(uint8_t));
            if (nbytes < 0)
            {
                BSL_LOG_ERR("Failed to write, got %ld", nbytes);
            }
        }
    }
    BSL_LOG_INFO("work_forward stopped");

    return NULL;
}

static int bpa_init(void)
{
    {
        struct sigaction stopper = {
            .sa_handler = sig_stop,
        };
        sigaction(SIGINT, &stopper, NULL);
        sigaction(SIGTERM, &stopper, NULL);
    }

    data_queue_init(over_rx, DATA_QUEUE_SIZE);
    data_queue_init(over_tx, DATA_QUEUE_SIZE);
    data_queue_init(under_rx, DATA_QUEUE_SIZE);
    data_queue_init(under_tx, DATA_QUEUE_SIZE);
    data_queue_init(deliver, DATA_QUEUE_SIZE);
    data_queue_init(forward, DATA_QUEUE_SIZE);

    {
        // event socket for waking the I/O thread
        int fds[2];
        if (pipe(fds) != 0)
        {
            return 3;
        }
        tx_notify_r = fds[0];
        tx_notify_w = fds[1];
    }

    if (pthread_create(&thr_under_rx, NULL, work_under_rx, NULL))
    {
        return 2;
    }
    if (pthread_create(&thr_over_rx, NULL, work_over_rx, NULL))
    {
        return 2;
    }
    if (pthread_create(&thr_deliver, NULL, work_deliver, NULL))
    {
        return 2;
    }
    if (pthread_create(&thr_forward, NULL, work_forward, NULL))
    {
        return 2;
    }
    return 0;
}

static int bpa_exec(void)
{
    int retval = 0;

    int over_sock, under_sock;
    if (bind_udp(&over_sock, &over_addr))
    {
        return 3;
    }
    if (bind_udp(&under_sock, &under_addr))
    {
        return 3;
    }

    struct pollfd pfds[] = {
        { .fd = tx_notify_r, .events = POLLIN },
        { .fd = under_sock },
        { .fd = over_sock },
    };
    struct pollfd *const tx_notify_pfd = pfds;
    struct pollfd *const under_pfd     = pfds + 1;
    struct pollfd *const over_pfd      = pfds + 2;

    BSL_LOG_INFO("READY");

    while (!atomic_load(&stop_state))
    {
        under_pfd->events = POLLIN;
        if (!data_queue_empty_p(under_tx))
        {
            under_pfd->events |= POLLOUT;
        }

        over_pfd->events = POLLIN;
        if (!data_queue_empty_p(over_tx))
        {
            over_pfd->events |= POLLOUT;
        }

        int res = poll(pfds, sizeof(pfds) / sizeof(struct pollfd), -1);
        if (res < 0)
        {
            BSL_LOG_ERR("poll failed with errno: %d", errno);
            if (errno != EINTR)
            {
                retval = 4;
            }
            break;
        }

        if (tx_notify_pfd->revents & POLLIN)
        {
            // no actual data, just clear the pipe
            uint8_t buf;
            int     nbytes = read(tx_notify_r, &buf, sizeof(uint8_t));
            if (nbytes < 0)
            {
                BSL_LOG_ERR("Cannot read: %ld", nbytes);
            }
        }

        if (over_pfd->revents & POLLIN)
        {
            uint8_t      buf[65536];
            struct iovec iov = {
                .iov_base = buf,
                .iov_len  = sizeof(buf),
            };
            struct msghdr msg = {
                .msg_iovlen = 1,
                .msg_iov    = &iov,
            };
            ssize_t got = recvmsg(over_sock, &msg, 0);
            if (got > 0)
            {
                BSL_LOG_DEBUG("over_sock recv %zd", got);
                mock_bpa_ctr_t item;
                mock_bpa_ctr_init(&item);
                BSL_Data_AppendFrom(&item.encoded, got, buf);

                data_queue_push(over_rx, item);
            }
        }
        if (over_pfd->revents & POLLOUT)
        {
            mock_bpa_ctr_t item;
            data_queue_pop(&item, over_tx);

            BSL_LOG_DEBUG("over_sock send %zd", item.encoded.len);
            struct iovec iov = {
                .iov_base = item.encoded.ptr,
                .iov_len  = item.encoded.len,
            };
            struct msghdr msg = {
                .msg_name    = &app_addr,
                .msg_namelen = sizeof(app_addr),
                .msg_iovlen  = 1,
                .msg_iov     = &iov,
            };
            ssize_t got = sendmsg(over_sock, &msg, 0);
            if (got != (ssize_t)item.encoded.len)
            {
                BSL_LOG_ERR("over_sock failed to send all %zd bytes, only %zd sent: %d", item.encoded.len, got, errno);
            }
            mock_bpa_ctr_deinit(&item);
        }

        if (under_pfd->revents & POLLIN)
        {
            uint8_t      buf[65536];
            struct iovec iov = {
                .iov_base = buf,
                .iov_len  = sizeof(buf),
            };
            struct msghdr msg = {
                .msg_iovlen = 1,
                .msg_iov    = &iov,
            };
            ssize_t got = recvmsg(under_sock, &msg, 0);
            if (got > 0)
            {
                BSL_LOG_DEBUG("under_sock recv %zd", got);
                mock_bpa_ctr_t item;
                mock_bpa_ctr_init(&item);
                BSL_Data_AppendFrom(&item.encoded, got, buf);

                data_queue_push(under_rx, item);
            }
        }
        if (under_pfd->revents & POLLOUT)
        {
            mock_bpa_ctr_t item;
            data_queue_pop(&item, under_tx);

            BSL_LOG_DEBUG("under_sock send %zd", item.encoded.len);
            struct iovec iov = {
                .iov_base = item.encoded.ptr,
                .iov_len  = item.encoded.len,
            };
            struct msghdr msg = {
                .msg_name    = &router_addr,
                .msg_namelen = sizeof(router_addr),
                .msg_iovlen  = 1,
                .msg_iov     = &iov,
            };
            ssize_t got = sendmsg(under_sock, &msg, 0);
            if (got != (ssize_t)item.encoded.len)
            {
                BSL_LOG_ERR("under_sock failed to send all %zd bytes, only %zd sent", item.encoded.len, got);
            }
            mock_bpa_ctr_deinit(&item);
        }
    }

    close(over_sock);
    close(under_sock);
    return retval;
}

static void bpa_cleanup(void)
{
    mock_bpa_ctr_t item;

    // join RX workers first
    mock_bpa_ctr_init(&item);
    data_queue_push(under_rx, item);
    mock_bpa_ctr_init(&item);
    data_queue_push(over_rx, item);
    if (pthread_join(thr_under_rx, NULL))
    {
        BSL_LOG_ERR("Failed to join the work_under_rx");
    }
    if (pthread_join(thr_over_rx, NULL))
    {
        BSL_LOG_ERR("Failed to join the work_over_rx");
    }

    // then delivery/forward workers after RX are all flushed
    mock_bpa_ctr_init(&item);
    data_queue_push(forward, item);
    mock_bpa_ctr_init(&item);
    data_queue_push(deliver, item);
    if (pthread_join(thr_forward, NULL))
    {
        BSL_LOG_ERR("Failed to join the work_forward");
    }
    if (pthread_join(thr_deliver, NULL))
    {
        BSL_LOG_ERR("Failed to join the work_deliver");
    }

    close(tx_notify_r);
    close(tx_notify_w);
    data_queue_clear(over_rx);
    data_queue_clear(over_tx);
    data_queue_clear(under_rx);
    data_queue_clear(under_tx);
    data_queue_clear(deliver);
    data_queue_clear(forward);

    BSL_HostEID_Deinit(&sec_eid);
    BSL_HostEID_Deinit(&app_eid);
    ASSERT_PROPERTY(BSL_API_DeinitLib(bsl) == 0);
}

static void show_usage(const char *argv0)
{
    fprintf(stderr,
            "Usage: %s -o <over-socket address:port> -a <application address:port>\n"
            "          -u <under-socket address:port> -r <router address:port>\n"
            "          -e <app-EID> -s <sec-src-EID>\n"
<<<<<<< HEAD
            "          -p (optional - defaults to none) comma delimited hex list of <bsl_mock_policy_configuration_t>, e.g. '0x000f,0x0021'\n", 
=======
            "          -p (optional - defaults to none) comma delimited hex list of <bsl_mock_policy_configuration_t>, "
            "e.g. '0x000f,0x0021'\n",
>>>>>>> 7527bd56
            argv0);
}

#include <security_context/DefaultSecContext.h>
#include <policy_provider/SamplePolicyProvider.h>

int main(int argc, char **argv)
{
    BSL_openlog();
    int retval = 0;

    atomic_init(&stop_state, false);

    if (bsl_mock_bpa_init())
    {
        BSL_LOG_ERR("Failed to initialize mock BPA");
        retval = 2;
    }

    // TODO XXX FIX BEFORE MERGE!!
    bsl = calloc(50000, 1);
    if (BSL_API_InitLib(bsl))
    {
        BSL_LOG_ERR("Failed to initialize BSL");
        retval = 2;
    }

    BSL_PolicyDesc_t policy_callbacks = { .deinit_fn = BSLP_Deinit,
                                          .query_fn  = BSLP_QueryPolicy,
                                          .user_data = calloc(sizeof(BSLP_PolicyProvider_t), 1) };
    assert(BSL_SUCCESS == BSL_API_RegisterPolicyProvider(bsl, policy_callbacks));

    BSL_CryptoInit();

    BSL_SecCtxDesc_t bib_sec_desc;
    bib_sec_desc.execute  = BSLX_BIB_Execute;
    bib_sec_desc.validate = BSLX_BIB_Validate;
    assert(0 == BSL_API_RegisterSecurityContext(bsl, 1, bib_sec_desc));

    BSL_SecCtxDesc_t bcb_sec_desc;
    bcb_sec_desc.execute  = BSLX_BCB_Execute;
    bcb_sec_desc.validate = BSLX_BCB_Validate;
    assert(0 == BSL_API_RegisterSecurityContext(bsl, 2, bcb_sec_desc));

    BSL_HostEID_Init(&app_eid);
    BSL_HostEID_Init(&sec_eid);

    if (!retval)
    {
        int opt;
        while ((opt = getopt(argc, argv, "ha:o:a:u:r:e:s:p:k:")) != -1)
        {
            switch (opt)
            {
                case 'o':
                    ingest_netaddr(&over_addr, optarg);
                    break;
                case 'a':
                    ingest_netaddr(&app_addr, optarg);
                    break;
                case 'u':
                    ingest_netaddr(&under_addr, optarg);
                    break;
                case 'r':
                    ingest_netaddr(&router_addr, optarg);
                    break;
                case 'e':
                    if (BSL_HostEID_DecodeFromText(&app_eid, optarg))
                    {
                        BSL_LOG_ERR("Failed to decode app EID: %s", optarg);
                        retval = 1;
                    }
                    BSL_LOG_INFO("SETTING IPN EID: %s", optarg);
                    setenv("BSL_TEST_LOCAL_IPN_EID", optarg, 1);
                    break;
                case 's':
                    if (BSL_HostEID_DecodeFromText(&sec_eid, optarg))
                    {
                        BSL_LOG_ERR("Failed to decode BPSec EID: %s", optarg);
                        retval = 1;
                    }
                    break;
                case 'h':
                case 'p':
<<<<<<< HEAD
                    mock_bpa_init_policy_registry(&policy_registry);
                    mock_bpa_handle_policy_config(optarg, policy_callbacks.user_data, &policy_registry);

                    // TODO JSON parsing
                    // // mock_bpa_handle_policy_config_from_json("src/mock_bpa/policy_provider_test.json", policy_callbacks.user_data);
=======
                    mock_bpa_policy_registry_init(&policy_registry);
                    mock_bpa_handle_policy_config(optarg, policy_callbacks.user_data, &policy_registry);

                    // TODO JSON parsing
                    // // mock_bpa_handle_policy_config_from_json("src/mock_bpa/policy_provider_test.json",
                    // policy_callbacks.user_data);
>>>>>>> 7527bd56

                    policy_configured = true;
                    break;
                case 'k':
<<<<<<< HEAD
                    if(mock_bpa_key_registry_init(optarg))
=======
                    if (mock_bpa_key_registry_init(optarg))
>>>>>>> 7527bd56
                        retval = 1;
                    break;
                default:
                    show_usage(argv[0]);
                    retval = 1;
                    break;
            }
        }
        if (!retval && (over_addr.sin_family != AF_INET))
        {
            BSL_LOG_ERR("Missing over-socket address\n");
            show_usage(argv[0]);
            retval = 1;
        }
        if (!retval && (app_addr.sin_family != AF_INET))
        {
            BSL_LOG_ERR("Missing application address\n");
            show_usage(argv[0]);
            retval = 1;
        }
        if (!retval && (under_addr.sin_family != AF_INET))
        {
            BSL_LOG_ERR("Missing under-socket address\n");
            show_usage(argv[0]);
            retval = 1;
        }
        if (!retval && (router_addr.sin_family != AF_INET))
        {
            BSL_LOG_ERR("Missing router address\n");
            show_usage(argv[0]);
            retval = 1;
        }
    }

    if (!retval)
    {
        retval = bpa_init();
    }
    if (!retval)
    {
        retval = bpa_exec();
    }

<<<<<<< HEAD
    if(policy_configured) {
        mock_bpa_deinit_policy_registry(&policy_registry);
=======
    if (policy_configured)
    {
        mock_bpa_policy_registry_deinit(&policy_registry);
>>>>>>> 7527bd56
        policy_configured = false;
    }

    if (retval != 1)
    {
        bpa_cleanup();
    }

    BSL_CryptoDeinit();
    bsl_mock_bpa_deinit();
    BSL_closelog();
    free(bsl);
    return retval;
}<|MERGE_RESOLUTION|>--- conflicted
+++ resolved
@@ -64,19 +64,6 @@
 static BSL_LibCtx_t *bsl;
 
 // Configuration
-<<<<<<< HEAD
-static BSL_HostEID_t                        app_eid;
-static struct sockaddr_in6                  over_addr   = { .sin6_family = 0 };
-static struct sockaddr_in6                  app_addr    = { .sin6_family = 0 };
-static struct sockaddr_in6                  under_addr  = { .sin6_family = 0 };
-static struct sockaddr_in6                  router_addr = { .sin6_family = 0 };
-static int                                  tx_notify_r, tx_notify_w;
-static BSL_HostEID_t                        sec_eid;
-static bool                                 policy_configured = false;
-static mock_bpa_policy_registry_t           policy_registry;
-
-static int ingest_netaddr(struct sockaddr_in6 *addr, const char *arg)
-=======
 static BSL_HostEID_t              app_eid;
 static struct sockaddr_in         over_addr   = { .sin_family = 0 };
 static struct sockaddr_in         app_addr    = { .sin_family = 0 };
@@ -88,7 +75,6 @@
 static mock_bpa_policy_registry_t policy_registry;
 
 static int ingest_netaddr(struct sockaddr_in *addr, const char *arg)
->>>>>>> 7527bd56
 {
     const char *node    = arg;
     const char *service = "4556";
@@ -626,12 +612,8 @@
             "Usage: %s -o <over-socket address:port> -a <application address:port>\n"
             "          -u <under-socket address:port> -r <router address:port>\n"
             "          -e <app-EID> -s <sec-src-EID>\n"
-<<<<<<< HEAD
-            "          -p (optional - defaults to none) comma delimited hex list of <bsl_mock_policy_configuration_t>, e.g. '0x000f,0x0021'\n", 
-=======
             "          -p (optional - defaults to none) comma delimited hex list of <bsl_mock_policy_configuration_t>, "
             "e.g. '0x000f,0x0021'\n",
->>>>>>> 7527bd56
             argv0);
 }
 
@@ -716,29 +698,17 @@
                     break;
                 case 'h':
                 case 'p':
-<<<<<<< HEAD
-                    mock_bpa_init_policy_registry(&policy_registry);
-                    mock_bpa_handle_policy_config(optarg, policy_callbacks.user_data, &policy_registry);
-
-                    // TODO JSON parsing
-                    // // mock_bpa_handle_policy_config_from_json("src/mock_bpa/policy_provider_test.json", policy_callbacks.user_data);
-=======
                     mock_bpa_policy_registry_init(&policy_registry);
                     mock_bpa_handle_policy_config(optarg, policy_callbacks.user_data, &policy_registry);
 
                     // TODO JSON parsing
                     // // mock_bpa_handle_policy_config_from_json("src/mock_bpa/policy_provider_test.json",
                     // policy_callbacks.user_data);
->>>>>>> 7527bd56
 
                     policy_configured = true;
                     break;
                 case 'k':
-<<<<<<< HEAD
-                    if(mock_bpa_key_registry_init(optarg))
-=======
                     if (mock_bpa_key_registry_init(optarg))
->>>>>>> 7527bd56
                         retval = 1;
                     break;
                 default:
@@ -782,14 +752,9 @@
         retval = bpa_exec();
     }
 
-<<<<<<< HEAD
-    if(policy_configured) {
-        mock_bpa_deinit_policy_registry(&policy_registry);
-=======
     if (policy_configured)
     {
         mock_bpa_policy_registry_deinit(&policy_registry);
->>>>>>> 7527bd56
         policy_configured = false;
     }
 
