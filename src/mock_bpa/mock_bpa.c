--- conflicted
+++ resolved
@@ -655,15 +655,10 @@
                     mock_bpa_init_policy_config();
                     mock_bpa_handle_policy_config(optarg, policy_callbacks.user_data);
 
-<<<<<<< HEAD
-                    // TODO real params
-                    // mock_bpa_handle_policy_config_from_json("src/mock_bpa/policy_provider_test.json", policy_callbacks.user_data);
+                    // TODO JSON parsing
+                    // // mock_bpa_handle_policy_config_from_json("src/mock_bpa/policy_provider_test.json", policy_callbacks.user_data);
 
                     policy_configured = true;
-=======
-                    // TODO JSON parsing
-                    // mock_bpa_handle_policy_config_from_json("src/mock_bpa/policy_provider_test.json", policy_callbacks.user_data);
->>>>>>> 745a2a3d
                     break;
                 case 'k':
                     if(mock_bpa_key_registry_init(optarg))
