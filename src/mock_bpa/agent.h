/*
 * Copyright (c) 2025 The Johns Hopkins University Applied Physics
 * Laboratory LLC.
 *
 * This file is part of the Bundle Protocol Security Library (BSL).
 *
 * Licensed under the Apache License, Version 2.0 (the "License");
 * you may not use this file except in compliance with the License.
 * You may obtain a copy of the License at
 *     http://www.apache.org/licenses/LICENSE-2.0
 * Unless required by applicable law or agreed to in writing, software
 * distributed under the License is distributed on an "AS IS" BASIS,
 * WITHOUT WARRANTIES OR CONDITIONS OF ANY KIND, either express or implied.
 * See the License for the specific language governing permissions and
 * limitations under the License.
 *
 * This work was performed for the Jet Propulsion Laboratory, California
 * Institute of Technology, sponsored by the United States Government under
 * the prime contract 80NM0018D0004 between the Caltech and NASA under
 * subcontract 1700763.
 */

/** @file
 * Declarations for Agent initialization.
 * @ingroup mock_bpa
 */
#ifndef BSL_MOCK_BPA_AGENT_H_
#define BSL_MOCK_BPA_AGENT_H_

#include "ctr.h"
#include "policy_registry.h"

#include <BPSecLib_Public.h>
#include <BPSecLib_Private.h>
#include <policy_provider/SamplePolicyProvider.h>

<<<<<<< HEAD
#include <m-deque.h>
#include <m-bptree.h>
=======
#include <m-atomic.h>
#include <m-buffer.h>
>>>>>>> e63438b2
#include <m-string.h>

#include <arpa/inet.h>
#include <pthread.h>
#include <inttypes.h>

#ifdef __cplusplus
extern "C" {
#endif

<<<<<<< HEAD
typedef struct MockBPA_BundleTimestamp_s
{
    uint64_t bundle_creation_time;
    uint64_t seq_num;
} MockBPA_BundleTimestamp_t;

typedef struct MockBPA_PrimaryBlock_s
{
    uint64_t                  version;
    uint64_t                  flags;
    uint64_t                  crc_type;
    BSL_HostEID_t             dest_eid;
    BSL_HostEID_t             src_node_id;
    BSL_HostEID_t             report_to_eid;
    MockBPA_BundleTimestamp_t timestamp;
    uint64_t                  lifetime;
    uint64_t                  frag_offset;
    uint64_t                  adu_length;

    /// Encoded form owned by this struct
    BSL_Data_t encoded;
} MockBPA_PrimaryBlock_t;

typedef struct MockBPA_CanonicalBlock_s
{
    uint64_t blk_type;
    uint64_t blk_num;
    uint64_t flags;
    uint64_t crc_type;

    /// Pointer to memory managed by the BPA
    void *btsd;
    /// Known length of the #btsd
    size_t btsd_len;
} MockBPA_CanonicalBlock_t;

/** @struct MockBPA_BlockList_t
 * An ordered list of ::MockBPA_CanonicalBlock_t storage
 * with fast size access.
 * BTSD is not managed by this list, but by the BPA itself.
 */
/** @struct MockBPA_BlockByNum_t
 * A lookup from unique block number to ::MockBPA_CanonicalBlock_t pointer.
 */
/// @cond Doxygen_Suppress
M_DEQUE_DEF(MockBPA_BlockList, MockBPA_CanonicalBlock_t, M_POD_OPLIST)
M_BPTREE_DEF2(MockBPA_BlockByNum, 4, uint64_t, M_BASIC_OPLIST, MockBPA_CanonicalBlock_t *, M_PTR_OPLIST)
/// @endcond

typedef struct MockBPA_Bundle_s
{
    uint64_t               id;
    bool                   retain;
    MockBPA_PrimaryBlock_t primary_block;

    /// Storage for blocks in this bundle
    MockBPA_BlockList_t blocks;
    /// Lookup table by block number
    MockBPA_BlockByNum_t blocks_num;

} MockBPA_Bundle_t;

int MockBPA_Bundle_Init(MockBPA_Bundle_t *bundle);
int MockBPA_Bundle_Deinit(MockBPA_Bundle_t *bundle);

=======
>>>>>>> e63438b2
int MockBPA_GetBundleMetadata(const BSL_BundleRef_t *bundle_ref, BSL_PrimaryBlock_t *result_primary_block);
int MockBPA_GetBlockNums(const BSL_BundleRef_t *bundle_ref, size_t block_id_array_capacity,
                         uint64_t *block_id_array_result, size_t *result_count);
int MockBPA_GetBlockMetadata(const BSL_BundleRef_t *bundle_ref, uint64_t block_num,
                             BSL_CanonicalBlock_t *result_canonical_block);
int MockBPA_ReallocBTSD(BSL_BundleRef_t *bundle_ref, uint64_t block_num, size_t bytesize);
int MockBPA_CreateBlock(BSL_BundleRef_t *bundle_ref, uint64_t block_type_code, uint64_t *result_block_num);
int MockBPA_RemoveBlock(BSL_BundleRef_t *bundle_ref, uint64_t block_num);
int MockBPA_DeleteBundle(BSL_BundleRef_t *bundle_ref, BSL_ReasonCode_t reason);

/// Queue size for bundle queues
#define MOCKBPA_DATA_QUEUE_SIZE 100

/**
 * @struct MockBPA_data_queue_t
 * @brief Container for a thread-safe circular queue of ::mock_bpa_ctr_t
 * @cite lib:mlib.
 */
// NOLINTBEGIN
/// @cond Doxygen_Suppress
// GCOV_EXCL_START
M_BUFFER_DEF(MockBPA_data_queue, mock_bpa_ctr_t, MOCKBPA_DATA_QUEUE_SIZE,
             BUFFER_QUEUE | BUFFER_THREAD_SAFE | BUFFER_PUSH_INIT_POP_MOVE | BUFFER_BLOCKING)
// GCOV_EXCL_STOP
/// @endcond
// NOLINTEND

/** Each BSL context and its associated control state.
 */
typedef struct
{
    /// Policy provider for the #bsl
    BSLP_PolicyProvider_t *policy;
    /// BSL context instance
    BSL_LibCtx_t *bsl;
    /// Mutex for aggregating telemetry from #bsl
    pthread_mutex_t mutex;

} MockBPA_Agent_BSL_Ctx_t;

/** Overall Mock BPA state above any particular bundle handling.
 */
typedef struct MockBPA_Agent_s
{
    /** Shared operating state.
     * Set to @c false while running, and @c true to stop.
     */
    atomic_bool stop_state;

    /// Bundles received from the application
    MockBPA_data_queue_t over_rx;
    /// Bundles delivered to the application
    MockBPA_data_queue_t over_tx;
    /// Bundles received from the CL
    MockBPA_data_queue_t under_rx;
    /// Bundles forwarded to the CL
    MockBPA_data_queue_t under_tx;
    /// Bundles in need of delivery
    MockBPA_data_queue_t deliver;
    /// Bundles in need of forwarding
    MockBPA_data_queue_t forward;

    /** Worker threads.
     * These are valid between ::MockBPA_Agent_Start() and ::MockBPA_Agent_Join().
     */
    pthread_t thr_over_rx, thr_under_rx, thr_deliver, thr_forward;

    /// Pipe end for notifying TX worker
    int tx_notify_w;
    /// Pipe end for TX worker
    int tx_notify_r;

    /// State for ::BSL_POLICYLOCATION_APPIN
    MockBPA_Agent_BSL_Ctx_t appin;
    /// State for ::BSL_POLICYLOCATION_APPOUT
    MockBPA_Agent_BSL_Ctx_t appout;
    /// State for ::BSL_POLICYLOCATION_CLIN
    MockBPA_Agent_BSL_Ctx_t clin;
    /// State for ::BSL_POLICYLOCATION_CLOUT
    MockBPA_Agent_BSL_Ctx_t clout;

    /// Configuration for local app-facing address
    struct sockaddr_in over_addr;
    /// Configuration for application-side address
    struct sockaddr_in app_addr;
    /// Configuration for local CL-facing address
    struct sockaddr_in under_addr;
    /// Configuration for CL-side address
    struct sockaddr_in router_addr;

} MockBPA_Agent_t;

/** Get host descriptors without a specific agent.
 *
 * @param[in] agent The agent to associate as user data.
 */
BSL_HostDescriptors_t MockBPA_Agent_Descriptors(MockBPA_Agent_t *agent);

/** Initialize and register this mock BPA for the current process.
 *
 * @param[out] agent The agent to initialize.
 * @return Zero if successful.
 */
int MockBPA_Agent_Init(MockBPA_Agent_t *agent);

/** Clean up the mock BPA for the current process.
 *
 * @param[out] agent The agent to deinitialize.
 */
void MockBPA_Agent_Deinit(MockBPA_Agent_t *agent);

/** Start worker threads.
 *
 * @param[out] agent The agent to start threads for.
 * @return Zero if successful.
 * @sa MockBPA_Agent_Join()
 */
int MockBPA_Agent_Start(MockBPA_Agent_t *agent);

/** Stop an agent from another thread or a signal handler.
 *
 * @param[in,out] agent The agent to set the stopping state on.
 */
void MockBPA_Agent_Stop(MockBPA_Agent_t *agent);

/** Execute the main thread activity while work threads are running.
 * This will block until MockBPA_Agent_Stop() is called.
 *
 * @param[out] agent The agent to work for.
 * @return Zero if successful.
 */
int MockBPA_Agent_Exec(MockBPA_Agent_t *agent);

/** Wait for and join worker threads.
 *
 * @param[out] agent The agent to start threads for.
 * @return Zero if successful.
 * @sa MockBPA_Agent_Start()
 */
int MockBPA_Agent_Join(MockBPA_Agent_t *agent);

#ifdef __cplusplus
} // extern C
#endif

#endif // BSL_MOCK_BPA_AGENT_H_<|MERGE_RESOLUTION|>--- conflicted
+++ resolved
@@ -34,13 +34,8 @@
 #include <BPSecLib_Private.h>
 #include <policy_provider/SamplePolicyProvider.h>
 
-<<<<<<< HEAD
-#include <m-deque.h>
-#include <m-bptree.h>
-=======
 #include <m-atomic.h>
 #include <m-buffer.h>
->>>>>>> e63438b2
 #include <m-string.h>
 
 #include <arpa/inet.h>
@@ -51,74 +46,6 @@
 extern "C" {
 #endif
 
-<<<<<<< HEAD
-typedef struct MockBPA_BundleTimestamp_s
-{
-    uint64_t bundle_creation_time;
-    uint64_t seq_num;
-} MockBPA_BundleTimestamp_t;
-
-typedef struct MockBPA_PrimaryBlock_s
-{
-    uint64_t                  version;
-    uint64_t                  flags;
-    uint64_t                  crc_type;
-    BSL_HostEID_t             dest_eid;
-    BSL_HostEID_t             src_node_id;
-    BSL_HostEID_t             report_to_eid;
-    MockBPA_BundleTimestamp_t timestamp;
-    uint64_t                  lifetime;
-    uint64_t                  frag_offset;
-    uint64_t                  adu_length;
-
-    /// Encoded form owned by this struct
-    BSL_Data_t encoded;
-} MockBPA_PrimaryBlock_t;
-
-typedef struct MockBPA_CanonicalBlock_s
-{
-    uint64_t blk_type;
-    uint64_t blk_num;
-    uint64_t flags;
-    uint64_t crc_type;
-
-    /// Pointer to memory managed by the BPA
-    void *btsd;
-    /// Known length of the #btsd
-    size_t btsd_len;
-} MockBPA_CanonicalBlock_t;
-
-/** @struct MockBPA_BlockList_t
- * An ordered list of ::MockBPA_CanonicalBlock_t storage
- * with fast size access.
- * BTSD is not managed by this list, but by the BPA itself.
- */
-/** @struct MockBPA_BlockByNum_t
- * A lookup from unique block number to ::MockBPA_CanonicalBlock_t pointer.
- */
-/// @cond Doxygen_Suppress
-M_DEQUE_DEF(MockBPA_BlockList, MockBPA_CanonicalBlock_t, M_POD_OPLIST)
-M_BPTREE_DEF2(MockBPA_BlockByNum, 4, uint64_t, M_BASIC_OPLIST, MockBPA_CanonicalBlock_t *, M_PTR_OPLIST)
-/// @endcond
-
-typedef struct MockBPA_Bundle_s
-{
-    uint64_t               id;
-    bool                   retain;
-    MockBPA_PrimaryBlock_t primary_block;
-
-    /// Storage for blocks in this bundle
-    MockBPA_BlockList_t blocks;
-    /// Lookup table by block number
-    MockBPA_BlockByNum_t blocks_num;
-
-} MockBPA_Bundle_t;
-
-int MockBPA_Bundle_Init(MockBPA_Bundle_t *bundle);
-int MockBPA_Bundle_Deinit(MockBPA_Bundle_t *bundle);
-
-=======
->>>>>>> e63438b2
 int MockBPA_GetBundleMetadata(const BSL_BundleRef_t *bundle_ref, BSL_PrimaryBlock_t *result_primary_block);
 int MockBPA_GetBlockNums(const BSL_BundleRef_t *bundle_ref, size_t block_id_array_capacity,
                          uint64_t *block_id_array_result, size_t *result_count);
