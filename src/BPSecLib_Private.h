--- conflicted
+++ resolved
@@ -673,11 +673,7 @@
 void BSL_SecParam_Deinit(BSL_SecParam_t *self);
 
 /** Overwrite with a copy of another value.
-<<<<<<< HEAD
  * @param[in,out] self The object to overwrite.
-=======
- * @param[out] self The object to overwrite.
->>>>>>> ba2c83d9
  * @param[in] src The source of the copy.
  */
 void BSL_SecParam_Set(BSL_SecParam_t *self, const BSL_SecParam_t *src);
@@ -755,7 +751,6 @@
  */
 bool BSL_SecParam_IsBytestr(const BSL_SecParam_t *self);
 
-<<<<<<< HEAD
 /** Retrieve byte string value of a parameter.
  * @warning Always check BSL_SecParam_IsBytestr() before using this.
  *
@@ -772,27 +767,9 @@
  * @todo Clarify whether result contains copy or view of content
  * @param[in] self This Security Parameter
  * @param[in,out] out Pointer to data struct which will be made a view onto this parameter value.
-=======
-/** Retrieve byte string value of result.
- * @warning Always check BSL_SecParam_IsBytestr() before using this.
- *
- * @todo Clarify whether result contains copy or view of content
- * @param[in] self This Security Parameter
- * @param[in,out] result Pointer to data struct which will be made a view onto this parameter value.
->>>>>>> ba2c83d9
  * @return Negative on error.
  */
 int BSL_SecParam_GetAsTextstr(const BSL_SecParam_t *self, const char **out);
-
-/** Retrieve bytestring value of result when security parameter type is bytestring.
- * @warning Always check type before using this.
- *
- * @todo Clarify whether result contains copy or view of content
- * @param[in] self This Security Parameter
- * @param[in,out] result Pointer to data struct which will be made a view onto this parameter value.
- * @return Negative on error.
- */
-int BSL_SecParam_GetAsTextstr(const BSL_SecParam_t *self, const char **result);
 
 /** Represents a Security Operation produced by a policy provider to inform the security context.
  *
