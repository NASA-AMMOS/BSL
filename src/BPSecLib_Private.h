--- conflicted
+++ resolved
@@ -587,7 +587,6 @@
  * @param[in] content Read-only view to data containing the bytes of the security result, which is copied out of here.
  * @return 0 on success, negative on error
  */
-<<<<<<< HEAD
 int BSL_SecResult_InitFull(BSL_SecResult_t *self, uint64_t result_id, uint64_t context_id, uint64_t target_block_num,
                            const BSL_Data_t *content);
 
@@ -596,10 +595,6 @@
  * @param[in] src The source of the copy.
  */
 void BSL_SecResult_Set(BSL_SecResult_t *self, const BSL_SecResult_t *src);
-=======
-int BSL_SecResult_Init(BSL_SecResult_t *self, uint64_t result_id, int64_t context_id, uint64_t target_block_num,
-                       const BSL_Data_t *content);
->>>>>>> 8ac877bd
 
 /** Return true when internal invariant checks pass
  *
