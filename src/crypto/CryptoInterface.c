--- conflicted
+++ resolved
@@ -492,32 +492,27 @@
 int BSL_Cipher_FinalizeData(BSL_Cipher_t *cipher_ctx, BSL_Data_t *extra)
 {
     CHK_ARG_NONNULL(cipher_ctx);
-    CHK_ARG_NONNULL(extra);
-
-    int res = BSL_Data_Resize(extra, cipher_ctx->block_size);
-    if (res)
-    {
-        BSL_LOG_ERR("BSL_Data_Resize error");
-        return BSL_ERR_FAILURE;
-    }
-<<<<<<< HEAD
-
-    int evp_len = 0;
-    res         = EVP_CipherFinal_ex(cipher_ctx->libhandle, extra->ptr, &evp_len);
+    CHK_ARG_EXPR(extra->ptr != NULL);
+    uint8_t buf[EVP_CIPHER_CTX_block_size(cipher_ctx->libhandle)];
+    CHK_PRECONDITION(extra->len >= sizeof(buf));
+
+    BSL_LOG_DEBUG("extra: ptr=0x%p len=%zu", extra->ptr, extra->len);
+
+    int len = 0;
+    int res = EVP_CipherFinal_ex(cipher_ctx->libhandle, buf, &len);
     if (res != 1)
-=======
+    {
+        BSL_LOG_ERR("%s", ERR_error_string(ERR_get_error(), NULL));
+    }
     CHK_PROPERTY(res == 1);
     BSL_LOG_DEBUG("extra->len = %zu | got len = %d", extra->len, len);
     memset(extra->ptr, 0, extra->len);
     BSL_LOG_INFO("Completed EVP_CipherFinal_ex");
     if (len > 0)
->>>>>>> f690405c
-    {
-        BSL_LOG_ERR("EVP_CipherFinal_ex error %s", ERR_error_string(ERR_get_error(), NULL));
-        return BSL_ERR_FAILURE;
-    }
-    extra->len = evp_len;
-
+    {
+        memcpy(extra->ptr, buf, sizeof(buf));
+        extra->len = len;
+    }
     return 0;
 }
 
