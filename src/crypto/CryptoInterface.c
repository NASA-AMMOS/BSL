/*
 * Copyright (c) 2025 The Johns Hopkins University Applied Physics
 * Laboratory LLC.
 *
 * This file is part of the Bundle Protocol Security Library (BSL).
 *
 * Licensed under the Apache License, Version 2.0 (the "License");
 * you may not use this file except in compliance with the License.
 * You may obtain a copy of the License at
 *     http://www.apache.org/licenses/LICENSE-2.0
 * Unless required by applicable law or agreed to in writing, software
 * distributed under the License is distributed on an "AS IS" BASIS,
 * WITHOUT WARRANTIES OR CONDITIONS OF ANY KIND, either express or implied.
 * See the License for the specific language governing permissions and
 * limitations under the License.
 *
 * This work was performed for the Jet Propulsion Laboratory, California
 * Institute of Technology, sponsored by the United States Government under
 * the prime contract 80NM0018D0004 between the Caltech and NASA under
 * subcontract 1700763.
 */
/** @file
 * Backend cryptography implementation
 * @ingroup backend_dyn
 */
#include <BPSecLib_Private.h>
#include <CryptoInterface.h>

#include <m-dict.h>
#include <m-string.h>
#include <openssl/err.h>
#include <openssl/rand.h>

/**
 * Struct to hold private key information
 */
typedef struct BSL_CryptoKey_s
{
    /// Pointer to OpenSSL PKEY struct (used in hmac ctx)
    EVP_PKEY *pkey;
    /// Pointer to raw key information (used in cipher ctx)
    BSL_Data_t raw;
    /// Statistics related to this key
    BSL_Crypto_KeyStats_t stats;
} BSL_CryptoKey_t;

static int BSL_CryptoKey_Init(BSL_CryptoKey_t *key)
{
    key->pkey = NULL;
    BSL_Data_Init(&(key->raw));

    for (uint64_t i = 0; i < BSL_CRYPTO_KEYSTATS_MAX_INDEX; i++)
    {
        key->stats.stats[i] = 0;
    }

    return 0;
}

static int BSL_CryptoKey_Deinit(BSL_CryptoKey_t *key)
{
    if (key->pkey)
    {
        EVP_PKEY_free(key->pkey);
        key->pkey = NULL;
    }
    BSL_Data_Deinit(&(key->raw));

    for (uint64_t i = 0; i < BSL_CRYPTO_KEYSTATS_MAX_INDEX; i++)
    {
        key->stats.stats[i] = 0;
    }
    return 0;
}

/** M*LIB OPLIST for ::BSL_CryptoKey_t
 */
#define M_OPL_BSL_CryptoKey_t() M_OPEXTEND(M_POD_OPLIST, CLEAR(API_2(BSL_CryptoKey_Deinit)))
/** @struct BSL_CryptoKeyDict_t
 * Stable dict of crypto keys (key: key ID | value: key)
 */
/// @cond Doxygen_Suppress
// NOLINTBEGIN
// GCOV_EXCL_START
DICT_DEF2(BSL_CryptoKeyDict, string_t, STRING_OPLIST, BSL_CryptoKey_t, M_OPL_BSL_CryptoKey_t())
// GCOV_EXCL_STOP
// NOLINTEND
/// @endcond

/// Random bytes generator
static BSL_Crypto_RandBytesFn rand_bytes_generator;

/// Crypto key registry
static BSL_CryptoKeyDict_t StaticKeyRegistry;
static pthread_mutex_t     StaticCryptoMutex = PTHREAD_MUTEX_INITIALIZER;

void BSL_CryptoInit(void)
{
    pthread_mutex_lock(&StaticCryptoMutex);
    BSL_CryptoKeyDict_init(StaticKeyRegistry);
    pthread_mutex_unlock(&StaticCryptoMutex);
    rand_bytes_generator = RAND_bytes;
}

void BSL_CryptoDeinit(void)
{
    pthread_mutex_lock(&StaticCryptoMutex);
    BSL_CryptoKeyDict_clear(StaticKeyRegistry);
    pthread_mutex_unlock(&StaticCryptoMutex);
}

void BSL_Crypto_SetRngGenerator(BSL_Crypto_RandBytesFn rand_gen_fn)
{
    rand_bytes_generator = rand_gen_fn;
}

int BSL_Crypto_ClearGeneratedKeyHandle(void *keyhandle)
{
    CHK_ARG_NONNULL(keyhandle);

    BSL_CryptoKey_t *key = (BSL_CryptoKey_t *)keyhandle;
    BSL_CryptoKey_Deinit(key);
    BSL_FREE(key);

    return BSL_SUCCESS;
}

int BSL_Crypto_UnwrapKey(void *kek_handle, BSL_Data_t *wrapped_key, void **cek_handle)
{
    BSL_CryptoKey_t *kek = (BSL_CryptoKey_t *)kek_handle;

    const EVP_CIPHER *cipher;
    switch (kek->raw.len)
    {
        case 16:
        {
            cipher = EVP_aes_128_wrap();
            break;
        }
        case 24:
        {
            cipher = EVP_aes_192_wrap();
            break;
        }
        case 32:
        {
            cipher = EVP_aes_256_wrap();
            break;
        }
        default:
        {
            BSL_LOG_DEBUG("UNWRAP AES MODE INVALID");
            return BSL_ERR_SECURITY_CONTEXT_CRYPTO_FAILED;
        }
    }

    EVP_CIPHER_CTX *ctx = EVP_CIPHER_CTX_new();
    if (ctx == NULL)
    {
        return BSL_ERR_SECURITY_CONTEXT_CRYPTO_FAILED;
    }

    BSL_CryptoKey_t *cek = BSL_MALLOC(sizeof(BSL_CryptoKey_t));
    if (cek == NULL)
    {
        return BSL_ERR_SECURITY_CONTEXT_CRYPTO_FAILED;
    }
    BSL_CryptoKey_Init(cek);

    /**
     * wrapped key always 8 bytes greater than CEK @cite rfc3394 (2.2.1)
     */
    BSL_Data_Resize(&cek->raw, wrapped_key->len - 8);

    int dec_result = EVP_DecryptInit_ex(ctx, cipher, NULL, kek->raw.ptr, NULL);
    if (dec_result != 1)
    {
        BSL_CryptoKey_Deinit(cek);
        BSL_FREE(cek);
        return BSL_ERR_SECURITY_CONTEXT_CRYPTO_FAILED;
    }
    EVP_CIPHER_CTX_set_padding(ctx, 0);

    kek->stats.stats[BSL_CRYPTO_KEYSTATS_TIMES_USED]++;

    int decrypt_res = EVP_DecryptUpdate(ctx, cek->raw.ptr, (int *)&cek->raw.len, wrapped_key->ptr, wrapped_key->len);
    if (decrypt_res != 1)
    {
        BSL_LOG_ERR("EVP_DecryptUpdate: %s", ERR_error_string(ERR_get_error(), NULL));
        EVP_CIPHER_CTX_free(ctx);
        BSL_CryptoKey_Deinit(cek);
        BSL_FREE(cek);
        return BSL_ERR_SECURITY_CONTEXT_CRYPTO_FAILED;
    }

    kek->stats.stats[BSL_CRYPTO_KEYSTATS_BYTES_PROCESSED] += wrapped_key->len;

    uint8_t buf[EVP_CIPHER_CTX_block_size(ctx)];
    int     final_len = 0;
    int     res       = EVP_DecryptFinal_ex(ctx, buf, &final_len);
    if (res != 1)
    {
        BSL_LOG_ERR("Failed DecryptFinal: %s", ERR_error_string(ERR_get_error(), NULL));
        EVP_CIPHER_CTX_free(ctx);
        BSL_CryptoKey_Deinit(cek);
        BSL_FREE(cek);
        return BSL_ERR_SECURITY_CONTEXT_CRYPTO_FAILED;
    }

    if (final_len > 0)
    {
        BSL_Data_AppendFrom(&cek->raw, final_len, buf);
    }

    EVP_CIPHER_CTX_free(ctx);

    EVP_PKEY_CTX *pctx = EVP_PKEY_CTX_new_id(EVP_PKEY_HMAC, NULL);
    res                = EVP_PKEY_keygen_init(pctx);
    if (res != 1)
    {
        BSL_CryptoKey_Deinit(cek);
        BSL_FREE(cek);
        return BSL_ERR_SECURITY_CONTEXT_CRYPTO_FAILED;
    }

    cek->pkey = EVP_PKEY_new_mac_key(EVP_PKEY_HMAC, NULL, cek->raw.ptr, cek->raw.len);
    EVP_PKEY_CTX_free(pctx);

    *cek_handle = cek;
    return 0;
}

int BSL_Crypto_WrapKey(void *kek_handle, void *cek_handle, BSL_Data_t *wrapped_key, void **wrapped_key_handle)
{

    CHK_ARG_NONNULL(kek_handle);
    CHK_ARG_NONNULL(cek_handle);
    CHK_ARG_NONNULL(wrapped_key);

    BSL_CryptoKey_t *cek = (BSL_CryptoKey_t *)cek_handle;
    BSL_CryptoKey_t *kek = (BSL_CryptoKey_t *)kek_handle;

    if (cek->raw.len > kek->raw.len)
    {
        BSL_LOG_ERR("KEK size %zu too small to encrypt CEK size %zu", kek->raw.len, cek->raw.len);
        return BSL_ERR_SECURITY_CONTEXT_CRYPTO_FAILED;
    }

    const EVP_CIPHER *cipher;
    switch (kek->raw.len)
    {
        case 16:
        {
            cipher = EVP_aes_128_wrap();
            break;
        }
        case 24:
        {
            cipher = EVP_aes_192_wrap();
            break;
        }
        case 32:
        {
            cipher = EVP_aes_256_wrap();
            break;
        }
        default:
        {
            BSL_LOG_DEBUG("WRAP AES MODE INVALID");
            return BSL_ERR_SECURITY_CONTEXT_CRYPTO_FAILED;
        }
    }

    EVP_CIPHER_CTX *ctx = EVP_CIPHER_CTX_new();
    if (ctx == NULL)
    {
        BSL_LOG_ERR("Could not create cipher context");
        return -1;
    }

    int enc_result = EVP_EncryptInit_ex(ctx, cipher, NULL, kek->raw.ptr, NULL);
    if (!enc_result)
    {
        EVP_CIPHER_CTX_free(ctx);
        return -1;
    }

    kek->stats.stats[BSL_CRYPTO_KEYSTATS_TIMES_USED]++;

    int len = (int)wrapped_key->len;
    if (!EVP_EncryptUpdate(ctx, (unsigned char *)wrapped_key->ptr, &len, cek->raw.ptr, cek->raw.len))
    {
        EVP_CIPHER_CTX_free(ctx);
        return -2;
    }
    wrapped_key->len = (size_t)len;

    kek->stats.stats[BSL_CRYPTO_KEYSTATS_BYTES_PROCESSED] += cek->raw.len;

    uint8_t buf[EVP_CIPHER_CTX_block_size(ctx)];
    int     final_len = 0;
    if (!EVP_EncryptFinal_ex(ctx, buf, &final_len))
    {
        EVP_CIPHER_CTX_free(ctx);
        return -1;
    }

    if (final_len > 0)
    {
        BSL_Data_AppendFrom(&cek->raw, final_len, buf);
    }

    EVP_CIPHER_CTX_free(ctx);

    if (wrapped_key_handle != NULL)
    {
        EVP_PKEY_CTX *pctx = EVP_PKEY_CTX_new_id(EVP_PKEY_HMAC, NULL);
        int           res  = EVP_PKEY_keygen_init(pctx);
        CHK_PROPERTY(res == 1);

        BSL_CryptoKey_t *new_wrapped_key_handle = BSL_MALLOC(sizeof(BSL_CryptoKey_t));
        BSL_CryptoKey_Init(new_wrapped_key_handle);
        new_wrapped_key_handle->pkey = EVP_PKEY_new_mac_key(EVP_PKEY_HMAC, NULL, wrapped_key->ptr, wrapped_key->len);
        BSL_Data_Init(&new_wrapped_key_handle->raw);

        int ecode = 0;
        if ((ecode = BSL_Data_CopyFrom(&new_wrapped_key_handle->raw, wrapped_key->len, wrapped_key->ptr)) < 0)
        {
            BSL_LOG_ERR("Failed to copy key");
            return ecode;
        }

        *wrapped_key_handle = new_wrapped_key_handle;
        EVP_PKEY_CTX_free(pctx);
    }

    return 0;
}

int BSL_AuthCtx_Init(BSL_AuthCtx_t *hmac_ctx, void *keyhandle, BSL_CryptoCipherSHAVariant_e sha_var)
{
    CHK_ARG_NONNULL(hmac_ctx);
    CHK_ARG_NONNULL(keyhandle);

    hmac_ctx->keyhandle       = keyhandle;
    BSL_CryptoKey_t *key_info = (BSL_CryptoKey_t *)hmac_ctx->keyhandle;

    hmac_ctx->libhandle = EVP_MD_CTX_new();
    CHK_PRECONDITION(hmac_ctx->libhandle != NULL);

    hmac_ctx->SHA_variant = sha_var;

    const EVP_MD *sha = NULL;
    switch (hmac_ctx->SHA_variant)
    {
        case BSL_CRYPTO_SHA_256:
            sha = EVP_sha256();
            break;
        case BSL_CRYPTO_SHA_384:
            sha = EVP_sha384();
            break;
        case BSL_CRYPTO_SHA_512:
            sha = EVP_sha512();
            break;
        default:
            BSL_LOG_ERR("Invalid SHA variant %d", sha_var);
            return BSL_ERR_FAILURE;
    }

    int res = EVP_DigestSignInit(hmac_ctx->libhandle, NULL, sha, NULL, key_info->pkey);
    CHK_PROPERTY(res == 1);

    hmac_ctx->block_size = (size_t)EVP_MD_CTX_block_size(hmac_ctx->libhandle);
    if (hmac_ctx->block_size == 0)
    {
        hmac_ctx->block_size = 1024;
        BSL_LOG_ERR("invalid block size zero, assuming %zu", hmac_ctx->block_size);
    }

<<<<<<< HEAD
    res = BSL_Data_InitBuffer(&hmac_ctx->in_buf, hmac_ctx->block_size);
    CHK_PROPERTY(!res);
=======
    key_info->stats.stats[BSL_CRYPTO_KEYSTATS_TIMES_USED]++;
>>>>>>> e63438b2

    return 0;
}

int BSL_AuthCtx_DigestBuffer(BSL_AuthCtx_t *hmac_ctx, const void *data, size_t data_len)
{
    ASSERT_ARG_NONNULL(data);
    int res = EVP_DigestSignUpdate(hmac_ctx->libhandle, data, data_len);
    CHK_PROPERTY(res == 1);

    BSL_CryptoKey_t *key_info = (BSL_CryptoKey_t *)hmac_ctx->keyhandle;
    key_info->stats.stats[BSL_CRYPTO_KEYSTATS_BYTES_PROCESSED] += data_len;

    return 0;
}

int BSL_AuthCtx_DigestSeq(BSL_AuthCtx_t *hmac_ctx, BSL_SeqReader_t *reader)
{
<<<<<<< HEAD
    while (true)
    {
        size_t block_size = hmac_ctx->block_size;
        BSL_SeqReader_Get(reader, hmac_ctx->in_buf.ptr, &block_size);
        if (block_size == 0)
        {
            // no more data
            break;
        }
        EVP_DigestSignUpdate(hmac_ctx->libhandle, hmac_ctx->in_buf.ptr, block_size);
=======
    BSL_CryptoKey_t *key_info = (BSL_CryptoKey_t *)hmac_ctx->keyhandle;

    uint8_t buf[hmac_ctx->block_size];
    size_t  block_size = hmac_ctx->block_size;
    while (block_size == hmac_ctx->block_size)
    {
        BSL_SeqReader_Get(reader, buf, &block_size);
        EVP_DigestSignUpdate(hmac_ctx->libhandle, buf, block_size);

        key_info->stats.stats[BSL_CRYPTO_KEYSTATS_BYTES_PROCESSED] += block_size;
>>>>>>> e63438b2
    }

    return 0;
}

int BSL_AuthCtx_Finalize(BSL_AuthCtx_t *hmac_ctx, void **hmac, size_t *hmac_len)
{
    size_t req = 0;
    int    res = EVP_DigestSignFinal(hmac_ctx->libhandle, NULL, &req);
    CHK_PROPERTY(res == 1);

    *hmac_len = req;
    res       = EVP_DigestSignFinal(hmac_ctx->libhandle, *hmac, hmac_len);
    CHK_PROPERTY(res == 1);

    return 0;
}

int BSL_AuthCtx_Deinit(BSL_AuthCtx_t *hmac_ctx)
{
    BSL_Data_Deinit(&hmac_ctx->in_buf);
    EVP_MD_CTX_free(hmac_ctx->libhandle);
    memset(hmac_ctx, 0, sizeof(BSL_AuthCtx_t));
    return 0;
}

int BSL_Cipher_Init(BSL_Cipher_t *cipher_ctx, BSL_CipherMode_e enc, BSL_CryptoCipherAESVariant_e aes_var,
                    const void *init_vec, int iv_len, void *key_handle)
{
    ASSERT_ARG_NONNULL(cipher_ctx);
    ASSERT_ARG_NONNULL(init_vec);
    ASSERT_ARG_NONNULL(key_handle);

    cipher_ctx->keyhandle = key_handle;
    BSL_CryptoKey_t *key  = (BSL_CryptoKey_t *)cipher_ctx->keyhandle;

    cipher_ctx->libhandle   = EVP_CIPHER_CTX_new();
    cipher_ctx->enc         = enc;
    cipher_ctx->AES_variant = aes_var;

    const EVP_CIPHER *cipher = NULL;
    switch (cipher_ctx->AES_variant)
    {
        case BSL_CRYPTO_AES_128:
            cipher = EVP_aes_128_gcm();
            break;
        case BSL_CRYPTO_AES_256:
            cipher = EVP_aes_256_gcm();
            break;
        case BSL_CRYPTO_AES_192:
        default:
            BSL_LOG_ERR("Invalid AES variant");
            return BSL_ERR_FAILURE;
    }

    int res =
        EVP_CipherInit_ex(cipher_ctx->libhandle, cipher, NULL, NULL, NULL, (cipher_ctx->enc == BSL_CRYPTO_ENCRYPT));
    CHK_PROPERTY(res == 1);

    cipher_ctx->block_size = (size_t)EVP_CIPHER_get_block_size(cipher_ctx->libhandle);
    if (cipher_ctx->block_size == 0)
    {
        cipher_ctx->block_size = 1024;
        BSL_LOG_ERR("invalid block size zero, assuming %zu", cipher_ctx->block_size);
    }

    res = EVP_CIPHER_CTX_ctrl(cipher_ctx->libhandle, EVP_CTRL_GCM_SET_IVLEN, iv_len, NULL);
    CHK_PROPERTY(res == 1);

    res = EVP_CipherInit_ex(cipher_ctx->libhandle, NULL, NULL, key->raw.ptr, init_vec, -1);
    CHK_PROPERTY(res == 1);

<<<<<<< HEAD
    res = BSL_Data_InitBuffer(&cipher_ctx->in_buf, cipher_ctx->block_size);
    CHK_PROPERTY(!res);

    res = BSL_Data_InitBuffer(&cipher_ctx->out_buf, cipher_ctx->block_size);
    CHK_PROPERTY(!res);
=======
    key->stats.stats[BSL_CRYPTO_KEYSTATS_TIMES_USED]++;
>>>>>>> e63438b2

    return 0;
}

int BSL_Cipher_AddAAD(BSL_Cipher_t *cipher_ctx, const void *aad, int aad_len)
{
    // len needs to be passed or function call will crash program, no NULL checking on that param it seems
    int len = 0;
    int res = EVP_CipherUpdate(cipher_ctx->libhandle, NULL, &len, aad, aad_len);
    CHK_PROPERTY(res == 1);

    BSL_CryptoKey_t *key = (BSL_CryptoKey_t *)cipher_ctx->keyhandle;
    key->stats.stats[BSL_CRYPTO_KEYSTATS_BYTES_PROCESSED] += aad_len;

    return 0;
}

int BSL_Cipher_AddData(BSL_Cipher_t *cipher_ctx, const BSL_Data_t *input, BSL_Data_t *output)
{
    ASSERT_ARG_NONNULL(cipher_ctx);
    int cipherlen = (int)(output->len);
    if (EVP_CipherUpdate(cipher_ctx->libhandle, output->ptr, &cipherlen, input->ptr, (int)(input->len)) != 1)
    {
        return -1;
    }

    BSL_CryptoKey_t *key = (BSL_CryptoKey_t *)cipher_ctx->keyhandle;
    key->stats.stats[BSL_CRYPTO_KEYSTATS_BYTES_PROCESSED] += plaintext.len;

    return cipherlen;
}

int BSL_Cipher_AddSeq(BSL_Cipher_t *cipher_ctx, BSL_SeqReader_t *reader, BSL_SeqWriter_t *writer)
{
    BSL_LOG_DEBUG("sequential %zu bytes", cipher_ctx->block_size);
<<<<<<< HEAD

=======
    uint8_t read_buf[cipher_ctx->block_size];
    uint8_t write_buf[cipher_ctx->block_size];

    BSL_CryptoKey_t *key = (BSL_CryptoKey_t *)cipher_ctx->keyhandle;

>>>>>>> e63438b2
    while (true)
    {
        // read until there is no more
        size_t block_size = cipher_ctx->block_size;
<<<<<<< HEAD
        BSL_SeqReader_Get(reader, cipher_ctx->in_buf.ptr, &block_size);
        if (block_size == 0)
        {
            // no more data
=======
        BSL_SeqReader_Get(reader, read_buf, &block_size);
        if (block_size == 0)
        {
>>>>>>> e63438b2
            break;
        }

        int block_size_int = (int)block_size;
<<<<<<< HEAD
        int res = EVP_CipherUpdate(cipher_ctx->libhandle, cipher_ctx->out_buf.ptr, &block_size_int, cipher_ctx->in_buf.ptr, block_size_int);
        BSL_LOG_DEBUG("EVP_CipherUpdate took %zu bytes, gave %u bytes", block_size, block_size_int);
        CHK_PROPERTY(res == 1);

        block_size = (size_t)block_size_int;
        BSL_SeqWriter_Put(writer, cipher_ctx->out_buf.ptr, block_size);
=======
        int res = EVP_CipherUpdate(cipher_ctx->libhandle, write_buf, &block_size_int, read_buf, block_size_int);
        BSL_LOG_DEBUG("EVP_CipherUpdate took %zu bytes, gave %u bytes", block_size, block_size_int);
        CHK_PROPERTY(res == 1);

        key->stats.stats[BSL_CRYPTO_KEYSTATS_BYTES_PROCESSED] += block_size_int;
        block_size = (size_t)block_size_int;
        BSL_SeqWriter_Put(writer, write_buf, block_size);
>>>>>>> e63438b2
    }

    return 0;
}

int BSL_Cipher_GetTag(BSL_Cipher_t *cipher_ctx, void **tag)
{
    int res = EVP_CIPHER_CTX_ctrl(cipher_ctx->libhandle, EVP_CTRL_GCM_GET_TAG, BSL_CRYPTO_AESGCM_AUTH_TAG_LEN, *tag);
    CHK_PROPERTY(res == 1);
    return 0;
}

int BSL_Cipher_SetTag(BSL_Cipher_t *cipher_ctx, const void *tag)
{
    int res =
        EVP_CIPHER_CTX_ctrl(cipher_ctx->libhandle, EVP_CTRL_GCM_SET_TAG, BSL_CRYPTO_AESGCM_AUTH_TAG_LEN, (void *)tag);
    BSL_LOG_INFO("Completed EVP_CIPHER_CTX_ctrl *tag=%p", (uint8_t *)tag);
    CHK_PROPERTY(res == 1);

    return 0;
}

int BSL_Cipher_FinalizeData(BSL_Cipher_t *cipher_ctx, BSL_Data_t *extra)
{
    CHK_ARG_NONNULL(cipher_ctx);
    CHK_ARG_EXPR(extra->ptr != NULL);
    CHK_PRECONDITION(extra->len >= cipher_ctx->block_size);

    int len = 0;
    int res = EVP_CipherFinal_ex(cipher_ctx->libhandle, cipher_ctx->out_buf.ptr, &len);
    if (res != 1)
    {
        BSL_LOG_ERR("EVP_CipherFinal_ex error: %s", ERR_error_string(ERR_get_error(), NULL));
        return BSL_ERR_FAILURE;
    }

    memset(extra->ptr, 0, extra->len);
    BSL_LOG_DEBUG("Completed EVP_CipherFinal_ex");
    if (len > 0)
    {
        memcpy(extra->ptr, cipher_ctx->out_buf.ptr, len);
        extra->len = len;
    }
    return 0;
}

int BSL_Cipher_FinalizeSeq(BSL_Cipher_t *cipher_ctx, BSL_SeqWriter_t *writer)
{
    CHK_ARG_NONNULL(cipher_ctx);
    CHK_ARG_NONNULL(writer);
<<<<<<< HEAD

    int evp_len = 0;
    int res     = EVP_CipherFinal_ex(cipher_ctx->libhandle, cipher_ctx->out_buf.ptr, &evp_len);
    if (res != 1)
    {
        BSL_LOG_ERR("EVP_CipherFinal_ex error: %s", ERR_error_string(ERR_get_error(), NULL));
=======

    // finalize can add 1 cipher block
    uint8_t buf[cipher_ctx->block_size];

    int evp_len = 0;
    int res     = EVP_CipherFinal_ex(cipher_ctx->libhandle, buf, &evp_len);
    if (res != 1)
    {
        BSL_LOG_ERR("EVP_CipherFinal_ex error %s", ERR_error_string(ERR_get_error(), NULL));
>>>>>>> e63438b2
        return BSL_ERR_FAILURE;
    }

    if (evp_len > 0)
    {
        size_t bsl_len = evp_len;
<<<<<<< HEAD
        BSL_SeqWriter_Put(writer, cipher_ctx->out_buf.ptr, bsl_len);
=======
        BSL_SeqWriter_Put(writer, buf, bsl_len);
>>>>>>> e63438b2
    }

    return 0;
}

int BSL_Cipher_Deinit(BSL_Cipher_t *cipher_ctx)
{
    CHK_ARG_NONNULL(cipher_ctx);
    BSL_Data_Deinit(&cipher_ctx->out_buf);
    BSL_Data_Deinit(&cipher_ctx->in_buf);
    EVP_CIPHER_CTX_free(cipher_ctx->libhandle);
    memset(cipher_ctx, 0, sizeof(*cipher_ctx));
    return BSL_SUCCESS;
}

int BSL_Crypto_GenKey(size_t key_length, void **key_out)
{
    CHK_ARG_NONNULL(key_out);
    CHK_ARG_EXPR(key_length == 16 || key_length == 32);

    BSL_CryptoKey_t *new_key = BSL_MALLOC(sizeof(BSL_CryptoKey_t));
    CHK_PROPERTY(new_key);
    BSL_CryptoKey_Init(new_key);

    BSL_Data_InitBuffer(&new_key->raw, key_length);
    if (rand_bytes_generator(new_key->raw.ptr, (int)new_key->raw.len) != 1)
    {
        return -2;
    }

    EVP_PKEY_CTX *ctx = EVP_PKEY_CTX_new_id(EVP_PKEY_HMAC, NULL);
    CHK_PROPERTY(ctx);
    int res = EVP_PKEY_keygen_init(ctx);
    CHK_PROPERTY(res == 1);

    new_key->pkey = EVP_PKEY_new_mac_key(EVP_PKEY_HMAC, NULL, new_key->raw.ptr, (int)new_key->raw.len);
    EVP_PKEY_CTX_free(ctx);

    *key_out = new_key;
    return BSL_SUCCESS;
}

int BSL_Crypto_GenIV(void *buf, int size)
{
    CHK_ARG_NONNULL(buf);
    if (!(size >= 8 && size <= 16))
    {
        return -1;
    }

    memset(buf, 0, size);
    CHK_PROPERTY(rand_bytes_generator((unsigned char *)buf, size) == 1);
    return 0;
}

int BSL_Crypto_AddRegistryKey(const char *keyid, const uint8_t *secret, size_t secret_len)
{
    CHK_ARG_NONNULL(secret);
    CHK_ARG_EXPR(secret_len > 0);

    BSL_CryptoKey_t key;
    BSL_CryptoKey_Init(&key);
    EVP_PKEY_CTX *ctx = EVP_PKEY_CTX_new_id(EVP_PKEY_HMAC, NULL);
    int           res = EVP_PKEY_keygen_init(ctx);
    CHK_PROPERTY(res == 1);

    key.pkey = EVP_PKEY_new_mac_key(EVP_PKEY_HMAC, NULL, secret, (int)secret_len);
    EVP_PKEY_CTX_free(ctx);

    BSL_Data_Init(&key.raw);

    int ecode = 0;
    if ((ecode = BSL_Data_CopyFrom(&key.raw, secret_len, secret)) < 0)
    {
        BSL_LOG_ERR("Failed to copy key");
        return ecode;
    }

    string_t keyid_str;
    string_init_set_str(keyid_str, keyid);

    pthread_mutex_lock(&StaticCryptoMutex);
    BSL_CryptoKeyDict_set_at(StaticKeyRegistry, keyid_str, key);
    pthread_mutex_unlock(&StaticCryptoMutex);

    string_clear(keyid_str);
    return 0;
}

int BSL_Crypto_GetRegistryKey(const char *keyid, void **key_handle)
{
    CHK_ARG_NONNULL(key_handle);
    CHK_ARG_NONNULL(keyid);

    string_t keyid_str;
    string_init_set_str(keyid_str, keyid);

    int retval = BSL_SUCCESS;
    pthread_mutex_lock(&StaticCryptoMutex);
    BSL_CryptoKey_t *found = BSL_CryptoKeyDict_get(StaticKeyRegistry, keyid_str);
    if (!found)
    {
        retval = BSL_ERR_NOT_FOUND;
    }
    else
    {
        *key_handle = found;
    }
    pthread_mutex_unlock(&StaticCryptoMutex);
    string_clear(keyid_str);
    return retval;
}

int BSL_Crypto_RemoveRegistryKey(const char *keyid)
{
    string_t keyid_str;
    string_init_set_str(keyid_str, keyid);

    pthread_mutex_lock(&StaticCryptoMutex);
    int res = BSL_CryptoKeyDict_erase(StaticKeyRegistry, keyid_str);
    pthread_mutex_unlock(&StaticCryptoMutex);

    string_clear(keyid_str);
    return res ? BSL_SUCCESS : -1;
}

int BSL_Crypto_GetKeyStatistics(const char *keyid, BSL_Crypto_KeyStats_t *stats)
{
    CHK_ARG_NONNULL(stats);
    CHK_ARG_NONNULL(keyid);

    string_t keyid_str;
    string_init_set_str(keyid_str, keyid);

    int retval = BSL_SUCCESS;
    pthread_mutex_lock(&StaticCryptoMutex);
    BSL_CryptoKey_t *found = BSL_CryptoKeyDict_get(StaticKeyRegistry, keyid_str);
    if (!found)
    {
        retval = BSL_ERR_NOT_FOUND;
    }
    else
    {
        for (uint64_t i = 0; i < BSL_CRYPTO_KEYSTATS_MAX_INDEX; i++)
        {
            stats->stats[i] = found->stats.stats[i];
        }
    }
    pthread_mutex_unlock(&StaticCryptoMutex);
    string_clear(keyid_str);
    return retval;
}<|MERGE_RESOLUTION|>--- conflicted
+++ resolved
@@ -377,12 +377,8 @@
         BSL_LOG_ERR("invalid block size zero, assuming %zu", hmac_ctx->block_size);
     }
 
-<<<<<<< HEAD
     res = BSL_Data_InitBuffer(&hmac_ctx->in_buf, hmac_ctx->block_size);
     CHK_PROPERTY(!res);
-=======
-    key_info->stats.stats[BSL_CRYPTO_KEYSTATS_TIMES_USED]++;
->>>>>>> e63438b2
 
     return 0;
 }
@@ -401,18 +397,6 @@
 
 int BSL_AuthCtx_DigestSeq(BSL_AuthCtx_t *hmac_ctx, BSL_SeqReader_t *reader)
 {
-<<<<<<< HEAD
-    while (true)
-    {
-        size_t block_size = hmac_ctx->block_size;
-        BSL_SeqReader_Get(reader, hmac_ctx->in_buf.ptr, &block_size);
-        if (block_size == 0)
-        {
-            // no more data
-            break;
-        }
-        EVP_DigestSignUpdate(hmac_ctx->libhandle, hmac_ctx->in_buf.ptr, block_size);
-=======
     BSL_CryptoKey_t *key_info = (BSL_CryptoKey_t *)hmac_ctx->keyhandle;
 
     uint8_t buf[hmac_ctx->block_size];
@@ -423,7 +407,6 @@
         EVP_DigestSignUpdate(hmac_ctx->libhandle, buf, block_size);
 
         key_info->stats.stats[BSL_CRYPTO_KEYSTATS_BYTES_PROCESSED] += block_size;
->>>>>>> e63438b2
     }
 
     return 0;
@@ -496,15 +479,13 @@
     res = EVP_CipherInit_ex(cipher_ctx->libhandle, NULL, NULL, key->raw.ptr, init_vec, -1);
     CHK_PROPERTY(res == 1);
 
-<<<<<<< HEAD
     res = BSL_Data_InitBuffer(&cipher_ctx->in_buf, cipher_ctx->block_size);
     CHK_PROPERTY(!res);
 
     res = BSL_Data_InitBuffer(&cipher_ctx->out_buf, cipher_ctx->block_size);
     CHK_PROPERTY(!res);
-=======
+
     key->stats.stats[BSL_CRYPTO_KEYSTATS_TIMES_USED]++;
->>>>>>> e63438b2
 
     return 0;
 }
@@ -525,14 +506,14 @@
 int BSL_Cipher_AddData(BSL_Cipher_t *cipher_ctx, const BSL_Data_t *input, BSL_Data_t *output)
 {
     ASSERT_ARG_NONNULL(cipher_ctx);
-    int cipherlen = (int)(output->len);
-    if (EVP_CipherUpdate(cipher_ctx->libhandle, output->ptr, &cipherlen, input->ptr, (int)(input->len)) != 1)
+    int cipherlen = (int)output->len;
+    if (EVP_CipherUpdate(cipher_ctx->libhandle, output->ptr, &cipherlen, input->ptr, (int)input->len) != 1)
     {
         return -1;
     }
 
     BSL_CryptoKey_t *key = (BSL_CryptoKey_t *)cipher_ctx->keyhandle;
-    key->stats.stats[BSL_CRYPTO_KEYSTATS_BYTES_PROCESSED] += plaintext.len;
+    key->stats.stats[BSL_CRYPTO_KEYSTATS_BYTES_PROCESSED] += input->len;
 
     return cipherlen;
 }
@@ -540,41 +521,22 @@
 int BSL_Cipher_AddSeq(BSL_Cipher_t *cipher_ctx, BSL_SeqReader_t *reader, BSL_SeqWriter_t *writer)
 {
     BSL_LOG_DEBUG("sequential %zu bytes", cipher_ctx->block_size);
-<<<<<<< HEAD
-
-=======
     uint8_t read_buf[cipher_ctx->block_size];
     uint8_t write_buf[cipher_ctx->block_size];
 
     BSL_CryptoKey_t *key = (BSL_CryptoKey_t *)cipher_ctx->keyhandle;
 
->>>>>>> e63438b2
     while (true)
     {
         // read until there is no more
         size_t block_size = cipher_ctx->block_size;
-<<<<<<< HEAD
-        BSL_SeqReader_Get(reader, cipher_ctx->in_buf.ptr, &block_size);
-        if (block_size == 0)
-        {
-            // no more data
-=======
         BSL_SeqReader_Get(reader, read_buf, &block_size);
         if (block_size == 0)
         {
->>>>>>> e63438b2
             break;
         }
 
         int block_size_int = (int)block_size;
-<<<<<<< HEAD
-        int res = EVP_CipherUpdate(cipher_ctx->libhandle, cipher_ctx->out_buf.ptr, &block_size_int, cipher_ctx->in_buf.ptr, block_size_int);
-        BSL_LOG_DEBUG("EVP_CipherUpdate took %zu bytes, gave %u bytes", block_size, block_size_int);
-        CHK_PROPERTY(res == 1);
-
-        block_size = (size_t)block_size_int;
-        BSL_SeqWriter_Put(writer, cipher_ctx->out_buf.ptr, block_size);
-=======
         int res = EVP_CipherUpdate(cipher_ctx->libhandle, write_buf, &block_size_int, read_buf, block_size_int);
         BSL_LOG_DEBUG("EVP_CipherUpdate took %zu bytes, gave %u bytes", block_size, block_size_int);
         CHK_PROPERTY(res == 1);
@@ -582,7 +544,6 @@
         key->stats.stats[BSL_CRYPTO_KEYSTATS_BYTES_PROCESSED] += block_size_int;
         block_size = (size_t)block_size_int;
         BSL_SeqWriter_Put(writer, write_buf, block_size);
->>>>>>> e63438b2
     }
 
     return 0;
@@ -609,21 +570,24 @@
 {
     CHK_ARG_NONNULL(cipher_ctx);
     CHK_ARG_EXPR(extra->ptr != NULL);
-    CHK_PRECONDITION(extra->len >= cipher_ctx->block_size);
+    uint8_t buf[EVP_CIPHER_CTX_block_size(cipher_ctx->libhandle)];
+    CHK_PRECONDITION(extra->len >= sizeof(buf));
+
+    BSL_LOG_DEBUG("extra: ptr=0x%p len=%zu", extra->ptr, extra->len);
 
     int len = 0;
-    int res = EVP_CipherFinal_ex(cipher_ctx->libhandle, cipher_ctx->out_buf.ptr, &len);
+    int res = EVP_CipherFinal_ex(cipher_ctx->libhandle, buf, &len);
     if (res != 1)
     {
-        BSL_LOG_ERR("EVP_CipherFinal_ex error: %s", ERR_error_string(ERR_get_error(), NULL));
-        return BSL_ERR_FAILURE;
-    }
-
+        BSL_LOG_ERR("%s", ERR_error_string(ERR_get_error(), NULL));
+    }
+    CHK_PROPERTY(res == 1);
+    BSL_LOG_DEBUG("extra->len = %zu | got len = %d", extra->len, len);
     memset(extra->ptr, 0, extra->len);
     BSL_LOG_DEBUG("Completed EVP_CipherFinal_ex");
     if (len > 0)
     {
-        memcpy(extra->ptr, cipher_ctx->out_buf.ptr, len);
+        memcpy(extra->ptr, buf, sizeof(buf));
         extra->len = len;
     }
     return 0;
@@ -633,35 +597,19 @@
 {
     CHK_ARG_NONNULL(cipher_ctx);
     CHK_ARG_NONNULL(writer);
-<<<<<<< HEAD
 
     int evp_len = 0;
     int res     = EVP_CipherFinal_ex(cipher_ctx->libhandle, cipher_ctx->out_buf.ptr, &evp_len);
     if (res != 1)
     {
-        BSL_LOG_ERR("EVP_CipherFinal_ex error: %s", ERR_error_string(ERR_get_error(), NULL));
-=======
-
-    // finalize can add 1 cipher block
-    uint8_t buf[cipher_ctx->block_size];
-
-    int evp_len = 0;
-    int res     = EVP_CipherFinal_ex(cipher_ctx->libhandle, buf, &evp_len);
-    if (res != 1)
-    {
         BSL_LOG_ERR("EVP_CipherFinal_ex error %s", ERR_error_string(ERR_get_error(), NULL));
->>>>>>> e63438b2
         return BSL_ERR_FAILURE;
     }
 
     if (evp_len > 0)
     {
         size_t bsl_len = evp_len;
-<<<<<<< HEAD
         BSL_SeqWriter_Put(writer, cipher_ctx->out_buf.ptr, bsl_len);
-=======
-        BSL_SeqWriter_Put(writer, buf, bsl_len);
->>>>>>> e63438b2
     }
 
     return 0;
