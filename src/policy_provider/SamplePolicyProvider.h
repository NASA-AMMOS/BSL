/*
 * Copyright (c) 2025 The Johns Hopkins University Applied Physics
 * Laboratory LLC.
 *
 * This file is part of the Bundle Protocol Security Library (BSL).
 *
 * Licensed under the Apache License, Version 2.0 (the "License");
 * you may not use this file except in compliance with the License.
 * You may obtain a copy of the License at
 *     http://www.apache.org/licenses/LICENSE-2.0
 * Unless required by applicable law or agreed to in writing, software
 * distributed under the License is distributed on an "AS IS" BASIS,
 * WITHOUT WARRANTIES OR CONDITIONS OF ANY KIND, either express or implied.
 * See the License for the specific language governing permissions and
 * limitations under the License.
 *
 * This work was performed for the Jet Propulsion Laboratory, California
 * Institute of Technology, sponsored by the United States Government under
 * the prime contract 80NM0018D0004 between the Caltech and NASA under
 * subcontract 1700763.
 */

/**
 * @file
 * @brief Spec of locally-defined data structures.
 * @ingroup example_pp
 */
#ifndef BSLP_SAMPLE_POLICY_PROVIDER_H
#define BSLP_SAMPLE_POLICY_PROVIDER_H

#include <stdint.h>
#include <m-array.h>
#include <m-string.h>
#include <BPSecLib_Private.h>
#include <backend/SecParam.h>

// NOLINTBEGIN
M_ARRAY_DEF(BSLP_SecOperPtrList, BSL_SecOper_t *, M_PTR_OPLIST)
// NOLINTEND

/**
 * THE key function that matches a bundle against a rule to provide the output action and specific parameters to use for
 * the security operation.
 *
 * E.g., it'll give parameters like which key to use, but also parameters for target block, security block, sec context,
 * etc.
 */
typedef struct
{
    BSL_PolicyLocation_e location;
    BSL_HostEIDPattern_t src_eid_pattern;
    BSL_HostEIDPattern_t secsrc_eid_pattern;
    BSL_HostEIDPattern_t dst_eid_pattern;
} BSLP_PolicyPredicate_t;

/**
 * @brief Initialize this policy predicate
 *
 * A policy predicate represents a way to match whether a rule applies to a bundle.
 *
 * @param[in] self This predicate
 * @param[in] location The ::BSL_PolicyLocation_e location in the BPA
 * @param[in] src_eid_pattern Host-defined EID pattern to match for
 * @param[in] srcsrc_eid_pattern Host-defined EID pattern for SECURITY SOURCE in security block
 * @param[in] dst_eid_pattern Host-defined EID pattern for DESTINATION EID
 *
 * @returns Nothing
 */
void BSLP_PolicyPredicate_Init(BSLP_PolicyPredicate_t *self, BSL_PolicyLocation_e location,
                               BSL_HostEIDPattern_t src_eid_pattern, BSL_HostEIDPattern_t secsrc_eid_pattern,
                               BSL_HostEIDPattern_t dst_eid_pattern);

void BSLP_PolicyPredicate_Deinit(BSLP_PolicyPredicate_t *self);

/**
 * @brief Returns true if the given predicate matches the arguments
 *
 * @param[in] self This predicate
 * @param[in] location Location in the BPA
 * @param[in] src_eid Source EID
 * @param[in] dst_eid Destination EID
 */
bool BSLP_PolicyPredicate_IsMatch(const BSLP_PolicyPredicate_t *self, BSL_PolicyLocation_e location,
                                  BSL_HostEID_t src_eid, BSL_HostEID_t dst_eid);

/**
 * @brief Represents a policy rule
 *
 * A policy rule contains parameters and other metadata
 * necessary to create populated Security Operations for
 * a given bundle.
 *
 * It first contains a predicate, which is used to identify
 * whether this rule applies to a given bundle.
 *
 * It then uses the other fields to create and populate security
 * operations with details (type, role, parameter values, etc.)
 */
typedef struct BSLP_PolicyRule_s
{
    string_t                  description;
    BSLP_PolicyPredicate_t   *predicate;
    BSL_SecRole_e             role;
    BSL_BundleBlockTypeCode_e target_block_type;
    BSL_SecBlockType_e        sec_block_type;
<<<<<<< HEAD
    int64_t                   context_id;
    BSL_SecParam_t           *params;
    size_t                    nparams;
=======
    uint64_t                  context_id;
    BSLB_SecParamList_t       params;
>>>>>>> 5ecb2cf6
    BSL_PolicyAction_e        failure_action_code;
} BSLP_PolicyRule_t;

/**
 * @brief Initialize this policy rule
 *
 * @param[in] self This policy rule
 * @param[in] dest Description of this rule (C-string)
 * @param[in] predicate Predicate used to identify which bundles apply
 * @param[in] context_id Security context ID
 * @param[in] role Such as source, acceptor, etc
 * @param[in] sec_block_type Block type (BIB or BCB)
 * @param[in] target_block_type Target block type (anything, such as primary or payload)
 *
 * @returns Zero on success
 */
int BSLP_PolicyRule_Init(BSLP_PolicyRule_t *self, const char *desc, BSLP_PolicyPredicate_t *predicate,
                         int64_t context_id, BSL_SecRole_e role, BSL_SecBlockType_e sec_block_type,
                         BSL_BundleBlockTypeCode_e target_block_type, BSL_PolicyAction_e failure_action_code);

/**
 * @brief De-initialize, release any resources, and zero this struct.
 *
 * @param[in] self This rule
 */
void BSLP_PolicyRule_Deinit(BSLP_PolicyRule_t *self);

/**
 * @brief Include a BPSec parameter to this rule. Used immediately after Init.
 *
 * @param[in] self This rule
 * @param[in,out] param Pointer to the Parameter to move from.
 */
void BSLP_PolicyRule_CopyParam(BSLP_PolicyRule_t *self, const BSL_SecParam_t *param);

/**
 * @brief Include a BPSec parameter to this rule. Used immediately after Init.
 *
 * @param[in] self This rule
 * @param[in,out] param Pointer to the Parameter to move from.
 */
void BSLP_PolicyRule_MoveParam(BSLP_PolicyRule_t *self, BSL_SecParam_t *param);

/**
 * @brief Critical function creating a security operation from a bundle and location.
 *
 * @param[in] self This policy rule
 * @param[in] sec_oper @preallocated Caller-allocated space for the output security action.
 * @param[in] bundle Bundle to test match against
 * @param[in] location Location in the BPA
 *
 * @return Zero on success, negative on failure.
 */
int BSLP_PolicyRule_EvaluateAsSecOper(const BSLP_PolicyRule_t *self, BSL_SecOper_t *sec_oper,
                                      const BSL_BundleRef_t *bundle, BSL_PolicyLocation_e location);

#define BSLP_POLICYPREDICATE_ARRAY_CAPACITY (100)
/// @brief Concrete definition of a policy provider
typedef struct BSLP_PolicyProvider_s
{
    string_t               name;
    BSLP_PolicyPredicate_t predicates[BSLP_POLICYPREDICATE_ARRAY_CAPACITY];
    size_t                 predicate_count;
    BSLP_PolicyRule_t      rules[BSLP_POLICYPREDICATE_ARRAY_CAPACITY];
    size_t                 rule_count;
    uint64_t               pp_id;
} BSLP_PolicyProvider_t;

void BSLP_Deinit(void *user_data);

int BSLP_QueryPolicy(const void *user_data, BSL_SecurityActionSet_t *output_action_set, const BSL_BundleRef_t *bundle,
                     BSL_PolicyLocation_e location);

int BSLP_FinalizePolicy(const void *user_data, const BSL_SecurityActionSet_t *output_action_set,
                        const BSL_BundleRef_t *bundle, const BSL_SecurityResponseSet_t *response_output);

#endif // BSLP_SAMPLE_POLICY_PROVIDER_H<|MERGE_RESOLUTION|>--- conflicted
+++ resolved
@@ -103,14 +103,8 @@
     BSL_SecRole_e             role;
     BSL_BundleBlockTypeCode_e target_block_type;
     BSL_SecBlockType_e        sec_block_type;
-<<<<<<< HEAD
-    int64_t                   context_id;
-    BSL_SecParam_t           *params;
-    size_t                    nparams;
-=======
-    uint64_t                  context_id;
+    int64_t                  context_id;
     BSLB_SecParamList_t       params;
->>>>>>> 5ecb2cf6
     BSL_PolicyAction_e        failure_action_code;
 } BSLP_PolicyRule_t;
 
