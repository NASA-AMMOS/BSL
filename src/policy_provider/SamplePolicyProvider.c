/*
 * Copyright (c) 2025 The Johns Hopkins University Applied Physics
 * Laboratory LLC.
 *
 * This file is part of the Bundle Protocol Security Library (BSL).
 *
 * Licensed under the Apache License, Version 2.0 (the "License");
 * you may not use this file except in compliance with the License.
 * You may obtain a copy of the License at
 *     http://www.apache.org/licenses/LICENSE-2.0
 * Unless required by applicable law or agreed to in writing, software
 * distributed under the License is distributed on an "AS IS" BASIS,
 * WITHOUT WARRANTIES OR CONDITIONS OF ANY KIND, either express or implied.
 * See the License for the specific language governing permissions and
 * limitations under the License.
 *
 * This work was performed for the Jet Propulsion Laboratory, California
 * Institute of Technology, sponsored by the United States Government under
 * the prime contract 80NM0018D0004 between the Caltech and NASA under
 * subcontract 1700763.
 */

/**
 * @file
 * @brief Local implementation of locally-defined data structures.
 * @ingroup example_pp
 */
#include <stddef.h>
#include <stdlib.h>

#include <BPSecLib_Private.h>
#include <sys/types.h>

#include "SamplePolicyProvider.h"

static bool BSLP_PolicyProvider_IsConsistent(const BSLP_PolicyProvider_t *self)
{
    assert(self != NULL);
    assert(strlen(self->name) < sizeof(self->name)); // TODO - Safer strlen since no strnlen
    assert(self->rule_count < (sizeof(self->rules) / sizeof(BSLP_PolicyRule_t)));
    return true;
}

static bool BSLP_PolicyPredicate_IsConsistent(const BSLP_PolicyPredicate_t *self)
{
    assert(self != NULL);
    assert(self->location > 0);
    assert(self->dst_eid_pattern.handle != NULL);
    assert(self->src_eid_pattern.handle != NULL);
    assert(self->secsrc_eid_pattern.handle != NULL);
    return true;
}

static bool BSLP_PolicyRule_IsConsistent(const BSLP_PolicyRule_t *self)
{
    assert(self != NULL);
    assert(strlen(self->description) < sizeof(self->description));
    assert(self->params != NULL);
    assert(BSL_SECROLE_ISVALID(self->role));
    assert(self->sec_block_type > 0);
    assert(self->context_id > 0);
    // NOLINTBEGIN
    assert(BSLP_PolicyPredicate_IsConsistent(self->predicate));
    // NOLINTEND
    return true;
}

static uint64_t get_target_block_id(const BSL_BundleRef_t *bundle, uint64_t target_block_type)
{
    uint64_t target_block_num = 0;
    for (uint64_t block_index = 1; block_index < 100; block_index++)
    {
        BSL_CanonicalBlock_t test_block = { 0 };
        if (BSL_SUCCESS == BSL_BundleCtx_GetBlockMetadata(bundle, block_index, &test_block))
        {
            if (test_block.type_code == target_block_type)
            {
                target_block_num = block_index;
                break;
            }
        }
    }
    // Returns zero if target block type not found.
    return target_block_num;
}

void bslp_sec_op_list_insert(SecOpList *list, SecOpListNode *new_node)
{
    SecOpListNode **pp  = &list->head;
    SecOpListNode  *cur = list->head;

    while (cur)
    {
        if (BSL_SecOper_GetTargetBlockNum(cur->sec_oper) == BSL_SecOper_GetTargetBlockNum(new_node->sec_oper))
        {
            // found sec op with same target
            break;
        }
        pp  = &cur->next;
        cur = cur->next;
    }

    if (cur)
    {
        bool before = !(BSL_SecOper_IsBIB(new_node->sec_oper) ^ BSL_SecOper_IsRoleSource(new_node->sec_oper));
        if (!before)
        {
            // insert SRC BCB after SRC BIB / ACC BIB after ACC BCB
            new_node->next = cur->next;
            cur->next      = new_node;
        }
        else
        {
            // insert SRC BIB before SRC BCB / ACC BCB before ACC BIB
            *pp            = new_node;
            new_node->next = cur;
        }

        // duplicate sec op case
        if (!(BSL_SecOper_IsBIB(new_node->sec_oper) ^ BSL_SecOper_IsBIB(cur->sec_oper)))
        {
            BSL_SecOper_SetConclusion(new_node->sec_oper, BSL_SECOP_CONCLUSION_INVALID);
        }
    }
    else
    {
        *pp = new_node;
    }
}

/**
 * Note that criticality is HIGH
 */
int BSLP_QueryPolicy(const void *user_data, BSL_SecurityActionSet_t *output_action_set, const BSL_BundleRef_t *bundle,
                     BSL_PolicyLocation_e location)
{
    // This is an output struct. The caller only provides the allocation for it (which must be zero)
    const BSLP_PolicyProvider_t *self = user_data;
    assert(BSLP_PolicyProvider_IsConsistent(self));

    BSL_PrimaryBlock_t primary_block = { 0 };
    if (BSL_SUCCESS != BSL_BundleCtx_GetBundleMetadata(bundle, &primary_block))
    {
        BSL_LOG_ERR("Failed to retrieve primary block");
        return BSL_ERR_HOST_CALLBACK_FAILED;
    }

    BSL_SecurityActionSet_Init(output_action_set);

<<<<<<< HEAD
    SecOpList sec_op_list;
    sec_op_list.head = NULL;

=======
    BSL_SecurityAction_t *action = BSL_CALLOC(BSL_SecurityAction_Sizeof(), 1);
    BSLP_SecOperPtrList_t secops;
    BSLP_SecOperPtrList_init(secops);

    const size_t capacity = sizeof(self->rules) / sizeof(BSLP_PolicyRule_t);
>>>>>>> d926f2ad
    for (size_t index = 0; index < self->rule_count && index < capacity; index++)
    {
        const BSLP_PolicyRule_t *rule = &self->rules[index];
        CHK_PROPERTY(BSLP_PolicyRule_IsConsistent(rule));
        BSL_LOG_DEBUG("Evaluating against rule `%s`", rule->description);

        if (!BSLP_PolicyPredicate_IsMatch(rule->predicate, location, primary_block.field_src_node_id,
                                          primary_block.field_dest_eid))
        {
            BSL_LOG_DEBUG("Rule `%s` not a match", rule->description);
            continue;
        }

        uint64_t target_block_num = get_target_block_id(bundle, rule->target_block_type);
        if (target_block_num == 0 && rule->target_block_type != BSL_BLOCK_TYPE_PRIMARY)
        {
            BSL_LOG_WARNING("Cannot find target block type = %lu", rule->target_block_type);
            continue;
        }

<<<<<<< HEAD
        BSL_SecOper_t *sec_oper = calloc(BSL_SecOper_Sizeof(), 1);
=======
        BSL_SecOper_t *sec_oper = BSL_CALLOC(BSL_SecOper_Sizeof(), 1);
        BSL_SecOper_Init(sec_oper);
>>>>>>> d926f2ad
        if (BSLP_PolicyRule_EvaluateAsSecOper(rule, sec_oper, bundle, location) < 0)
        {
            BSL_SecurityAction_IncrError(action);
        }
        else
        {
<<<<<<< HEAD
            SecOpListNode *n = BSL_MALLOC(sizeof(*n));
            n->sec_oper      = sec_oper;
            n->next          = NULL;
            bslp_sec_op_list_insert(&sec_op_list, n);
=======
            size_t i;
            for (i = 0; i < BSLP_SecOperPtrList_size(secops); i++)
            {
                BSL_SecOper_t **comp = BSLP_SecOperPtrList_get(secops, i);
                BSL_LOG_INFO("NEW SECOP (tgt=%d)(bib?=%d)(secblk=%d)", BSL_SecOper_GetTargetBlockNum(sec_oper),
                             BSL_SecOper_IsBIB(sec_oper), BSL_SecOper_GetSecurityBlockNum(sec_oper));
                BSL_LOG_INFO("comp SECOP (tgt=%d)(bib?=%d)(secblk=%d)", BSL_SecOper_GetTargetBlockNum(*comp),
                             BSL_SecOper_IsBIB(*comp), BSL_SecOper_GetSecurityBlockNum(*comp));
                if (BSL_SecOper_GetTargetBlockNum(*comp) == BSL_SecOper_GetTargetBlockNum(sec_oper))
                {
                    // Both BIBs or BCBs
                    if (!(BSL_SecOper_IsBIB(sec_oper) ^ BSL_SecOper_IsBIB(*comp)))
                    {
                        BSL_SecOper_SetConclusion(sec_oper, BSL_SECOP_CONCLUSION_INVALID);
                    }
                    // SOURCE BIB or ACCEPT BCB should come first
                    // true if ACC BIB or SRC BCB
                    if (BSL_SecOper_IsBIB(sec_oper) ^ BSL_SecOper_IsRoleSource(sec_oper))
                    {
                        BSL_LOG_INFO("NEW OP AFTER COMP");
                        BSLP_SecOperPtrList_push_at(secops, i + 1, sec_oper);
                    }
                    else
                    {
                        BSL_LOG_INFO("NEW OP BEFORE COMP");
                        BSLP_SecOperPtrList_push_at(secops, i, sec_oper);
                    }
                    break;
                }

                // security operation in list targets security operation
                if (BSL_SecOper_GetTargetBlockNum(*comp) == BSL_SecOper_GetSecurityBlockNum(sec_oper))
                {
                    BSLP_SecOperPtrList_push_at(secops, i, sec_oper);
                    break;
                }

                // new security operation targets security operation in list
                if (BSL_SecOper_GetTargetBlockNum(sec_oper) == BSL_SecOper_GetSecurityBlockNum(*comp))
                {
                    BSLP_SecOperPtrList_push_at(secops, i + 1, sec_oper);
                    break;
                }

                // same security block number, order by target
                if (BSL_SecOper_GetSecurityBlockNum(sec_oper) == BSL_SecOper_GetSecurityBlockNum(*comp))
                {
                    if (BSL_SecOper_GetTargetBlockNum(*comp) - BSL_SecOper_GetTargetBlockNum(sec_oper))
                    {
                        BSLP_SecOperPtrList_push_at(secops, i, sec_oper);
                    }
                    else
                    {
                        BSLP_SecOperPtrList_push_at(secops, i + 1, sec_oper);
                    }
                    break;
                }
            }

            if (i >= BSLP_SecOperPtrList_size(secops))
            {
                BSL_LOG_INFO("append to end");
                BSLP_SecOperPtrList_push_back(secops, sec_oper);
            }
>>>>>>> d926f2ad
        }
        BSL_LOG_INFO("Created sec operation for rule `%s`", rule->description);
    }

<<<<<<< HEAD
    // Free nodes
    SecOpListNode *cur = sec_op_list.head;
    while (cur)
    {
        SecOpListNode *tmp = cur;
        BSL_SecurityActionSet_AppendSecOper(output_action_set, tmp->sec_oper);
        free(tmp->sec_oper);
        cur = cur->next;
        free(tmp);
    }
=======
    for (size_t i = 0; i < BSLP_SecOperPtrList_size(secops); i++)
    {
        BSL_SecOper_t **secop = BSLP_SecOperPtrList_get(secops, i);
        BSL_SecurityAction_AppendSecOper(action, *secop);
        BSL_FREE(*secop);
    }
    BSLP_SecOperPtrList_clear(secops);

    BSL_SecurityActionSet_AppendAction(output_action_set, action);
    BSL_SecurityAction_Deinit(action);
    BSL_FREE(action);
>>>>>>> d926f2ad

    CHK_POSTCONDITION(BSL_SecurityActionSet_IsConsistent(output_action_set));
    return (int)BSL_SecurityActionSet_CountErrors(output_action_set);
}

int BSLP_FinalizePolicy(const void *user_data, const BSL_SecurityActionSet_t *output_action_set,
                        const BSL_BundleRef_t *bundle, const BSL_SecurityResponseSet_t *response_output)
{
    (void)user_data;
    (void)output_action_set;
    (void)response_output;
    (void)bundle;
    return 0;
}

void BSLP_PolicyPredicate_Deinit(BSLP_PolicyPredicate_t *self)
{
    BSL_HostEIDPattern_Deinit(&self->dst_eid_pattern);
    BSL_HostEIDPattern_Deinit(&self->secsrc_eid_pattern);
    BSL_HostEIDPattern_Deinit(&self->src_eid_pattern);
    memset(self, 0, sizeof(*self));
}

void BSLP_Deinit(void *user_data)
{
    BSLP_PolicyProvider_t *self = user_data;
    assert(BSLP_PolicyProvider_IsConsistent(self));
    for (size_t index = 0; index < self->rule_count; index++)
    {
        BSL_LOG_INFO("Sample Policy Provider deinit rule index %lu", index);
        BSLP_PolicyRule_Deinit(&self->rules[index]);
    }

    for (size_t index = 0; index < self->predicate_count; index++)
    {
        BSLP_PolicyPredicate_Deinit(&self->predicates[index]);
    }
    memset(self, 0, sizeof(*self));
}

void BSLP_PolicyPredicate_Init(BSLP_PolicyPredicate_t *self, BSL_PolicyLocation_e location,
                               BSL_HostEIDPattern_t src_eid_pattern, BSL_HostEIDPattern_t secsrc_eid_pattern,
                               BSL_HostEIDPattern_t dst_eid_pattern)
{
    // todo - eid patterns should be pointers since they are non-trivial copyable.
    assert(self != NULL);
    memset(self, 0, sizeof(*self));

    self->location           = location;
    self->src_eid_pattern    = src_eid_pattern;
    self->secsrc_eid_pattern = secsrc_eid_pattern;
    self->dst_eid_pattern    = dst_eid_pattern;

    assert(BSLP_PolicyPredicate_IsConsistent(self));
}

bool BSLP_PolicyPredicate_IsMatch(const BSLP_PolicyPredicate_t *self, BSL_PolicyLocation_e location,
                                  BSL_HostEID_t src_eid, BSL_HostEID_t dst_eid)
{
    assert(BSLP_PolicyPredicate_IsConsistent(self));

    bool is_location_match    = location == self->location;
    bool is_src_pattern_match = BSL_HostEIDPattern_IsMatch(&self->src_eid_pattern, &src_eid);
    bool is_dst_pattern_match = BSL_HostEIDPattern_IsMatch(&self->dst_eid_pattern, &dst_eid);

    BSL_LOG_DEBUG("Match: location=%d, src_pattern=%d, dst_pattern=%d", is_location_match, is_src_pattern_match,
                  is_dst_pattern_match);

    return is_location_match && is_src_pattern_match && is_dst_pattern_match;
}

/*
Example Rules:
 - Template: "If Bundle src/dst match PREDICATE, then (ADD|REMOVE|VALIDATE) SEC_BLOCK_TYPE using PARAM-KEY-VALUES"
 - "At ingress from the convergence layer, Bundles matching *.* must have a single BIB covering the primary and payload
block using key 9" Step 1: Match the Bundle struct with all Rule structs to find a Rule that matches. If no match,
reject
   - Things to match on:
     - Bitmask/something for HAS_BIB_ON_PRIMARY, HAS_BIB_ON_PAYLOAD, submasks for BIB_COVERS_PRIMARY, BIB_COVERS_TARGET
 Step 2: Populate security parameters unique to bundle and src/dst pair.
*/
int BSLP_PolicyRule_Init(BSLP_PolicyRule_t *self, const char *desc, BSLP_PolicyPredicate_t *predicate,
                         uint64_t context_id, BSL_SecRole_e role, BSL_SecBlockType_e sec_block_type,
                         BSL_BundleBlockTypeCode_e target_block_type, BSL_PolicyAction_e failure_action_code)
{
    assert(self != NULL);
    memset(self, 0, sizeof(*self));
    strncpy(self->description, desc, sizeof(self->description) - 1);
    self->sec_block_type    = sec_block_type;
    self->target_block_type = target_block_type;
    self->predicate         = predicate;
    self->context_id        = context_id;
    // TODO(bvb) assert Role in expected range
    self->failure_action_code = failure_action_code;
    self->role                = role;
    self->params              = BSL_CALLOC(BSL_SecParam_Sizeof() * BSL_PP_POLICYRULE_PARAM_MAX_COUNT, 1);
    self->nparams             = 0;
    assert(BSLP_PolicyRule_IsConsistent(self));
    return BSL_SUCCESS;
}

void BSLP_PolicyRule_Deinit(BSLP_PolicyRule_t *self)
{
    assert(BSLP_PolicyRule_IsConsistent(self));
    BSL_LOG_INFO("BSLP_PolicyRule_Deinit: %s, nparams=%lu", self->description, self->nparams);
    BSL_FREE(self->params);
    memset(self, 0, sizeof(*self));
}

void BSLP_PolicyRule_AddParam(BSLP_PolicyRule_t *self, const BSL_SecParam_t *param)
{
    assert(BSL_SecParam_IsConsistent(param));
    assert(BSLP_PolicyRule_IsConsistent(self));

    // TODO(bvb) - BOUNDS CHECKING
    assert(self->nparams < BSL_PP_POLICYRULE_PARAM_MAX_COUNT);

    size_t offset = self->nparams * BSL_SecParam_Sizeof();
    memcpy(&((uint8_t *)self->params)[offset], param, BSL_SecParam_Sizeof());
    self->nparams++;

    assert(BSLP_PolicyRule_IsConsistent(self));
}

int BSLP_PolicyRule_EvaluateAsSecOper(const BSLP_PolicyRule_t *self, BSL_SecOper_t *sec_oper,
                                      const BSL_BundleRef_t *bundle, BSL_PolicyLocation_e location)
{
    CHK_ARG_NONNULL(sec_oper);
    CHK_ARG_NONNULL(bundle);
    CHK_PRECONDITION(BSLP_PolicyRule_IsConsistent(self));

    {
        // Confirm that the rule matches the bundle.
        BSL_PrimaryBlock_t primary_block = { 0 };
        BSL_BundleCtx_GetBundleMetadata(bundle, &primary_block);
        CHK_PRECONDITION(BSLP_PolicyPredicate_IsMatch(self->predicate, location, primary_block.field_src_node_id,
                                                      primary_block.field_dest_eid));
    }

    // The rule gives us the target block TYPE, now we have to find the ID of the block with that type.
    uint64_t target_block_num = get_target_block_id(bundle, self->target_block_type);
    if (target_block_num == 0 && self->target_block_type != BSL_BLOCK_TYPE_PRIMARY)
    {
        BSL_LOG_WARNING("Cannot find target block type = %lu", self->target_block_type);
        return BSL_ERR_SECURITY_CONTEXT_FAILED;
    }

    // It's found, so populate the security operation from the rule and bundle.
    BSL_SecOper_Populate(sec_oper, self->context_id, target_block_num, 0, self->sec_block_type, self->role,
                         self->failure_action_code);

    // Next, append all the parameters from the matched rule.
    for (size_t index = 0; index < self->nparams; index++)
    {
        // We need to do this weird offsetting bc it does not know the size of SecParam_t
        size_t   offset = BSL_SecParam_Sizeof() * index;
        uint8_t *ptr    = &((uint8_t *)(self->params))[offset];
        BSL_SecOper_AppendParam(sec_oper, (BSL_SecParam_t *)ptr);
    }
    BSL_LOG_INFO("Created sec operation for rule `%s`", self->description);

    return BSL_SUCCESS;
}<|MERGE_RESOLUTION|>--- conflicted
+++ resolved
@@ -147,17 +147,11 @@
 
     BSL_SecurityActionSet_Init(output_action_set);
 
-<<<<<<< HEAD
-    SecOpList sec_op_list;
-    sec_op_list.head = NULL;
-
-=======
     BSL_SecurityAction_t *action = BSL_CALLOC(BSL_SecurityAction_Sizeof(), 1);
     BSLP_SecOperPtrList_t secops;
     BSLP_SecOperPtrList_init(secops);
 
     const size_t capacity = sizeof(self->rules) / sizeof(BSLP_PolicyRule_t);
->>>>>>> d926f2ad
     for (size_t index = 0; index < self->rule_count && index < capacity; index++)
     {
         const BSLP_PolicyRule_t *rule = &self->rules[index];
@@ -178,24 +172,14 @@
             continue;
         }
 
-<<<<<<< HEAD
-        BSL_SecOper_t *sec_oper = calloc(BSL_SecOper_Sizeof(), 1);
-=======
         BSL_SecOper_t *sec_oper = BSL_CALLOC(BSL_SecOper_Sizeof(), 1);
         BSL_SecOper_Init(sec_oper);
->>>>>>> d926f2ad
         if (BSLP_PolicyRule_EvaluateAsSecOper(rule, sec_oper, bundle, location) < 0)
         {
             BSL_SecurityAction_IncrError(action);
         }
         else
         {
-<<<<<<< HEAD
-            SecOpListNode *n = BSL_MALLOC(sizeof(*n));
-            n->sec_oper      = sec_oper;
-            n->next          = NULL;
-            bslp_sec_op_list_insert(&sec_op_list, n);
-=======
             size_t i;
             for (i = 0; i < BSLP_SecOperPtrList_size(secops); i++)
             {
@@ -260,23 +244,10 @@
                 BSL_LOG_INFO("append to end");
                 BSLP_SecOperPtrList_push_back(secops, sec_oper);
             }
->>>>>>> d926f2ad
         }
         BSL_LOG_INFO("Created sec operation for rule `%s`", rule->description);
     }
 
-<<<<<<< HEAD
-    // Free nodes
-    SecOpListNode *cur = sec_op_list.head;
-    while (cur)
-    {
-        SecOpListNode *tmp = cur;
-        BSL_SecurityActionSet_AppendSecOper(output_action_set, tmp->sec_oper);
-        free(tmp->sec_oper);
-        cur = cur->next;
-        free(tmp);
-    }
-=======
     for (size_t i = 0; i < BSLP_SecOperPtrList_size(secops); i++)
     {
         BSL_SecOper_t **secop = BSLP_SecOperPtrList_get(secops, i);
@@ -288,7 +259,6 @@
     BSL_SecurityActionSet_AppendAction(output_action_set, action);
     BSL_SecurityAction_Deinit(action);
     BSL_FREE(action);
->>>>>>> d926f2ad
 
     CHK_POSTCONDITION(BSL_SecurityActionSet_IsConsistent(output_action_set));
     return (int)BSL_SecurityActionSet_CountErrors(output_action_set);
