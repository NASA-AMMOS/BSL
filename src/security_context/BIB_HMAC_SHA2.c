--- conflicted
+++ resolved
@@ -444,17 +444,13 @@
     BSL_Data_t ippt_space = { .ptr = BSLX_ScratchSpace_take(&scratch, 5000), .len = 5000 };
 
     BSLX_BIB_t bib_context = { 0 };
-<<<<<<< HEAD
-    BSLX_BIB_InitFromSecOper(&bib_context, bundle, sec_oper);
-=======
-    if (BSL_SUCCESS != BSLX_BIB_InitFromSecOper(&bib_context, sec_oper))
+    if (BSL_SUCCESS != BSLX_BIB_InitFromSecOper(&bib_context, bundle, sec_oper))
     {
         BSL_LOG_ERR("Failed to init bib context from security operation");
         BSLX_BIB_Deinit(&bib_context);
         BSL_Data_Deinit(&scratch_buffer);
         return BSL_ERR_SECURITY_CONTEXT_FAILED;
     }
->>>>>>> f690405c
 
     if (BSL_SUCCESS != BSL_BundleCtx_GetBundleMetadata(bundle, &bib_context.primary_block))
     {
